--- conflicted
+++ resolved
@@ -333,29 +333,14 @@
 			throw new BeanDefinitionStoreException(
 					"Detected cyclic loading of " + encodedResource + " - check your import definitions!");
 		}
-<<<<<<< HEAD
-		try {
-			//从EncodedResource编码过的资源对象中获取Resource资源对象并开启InputStream输入流
-			InputStream inputStream = encodedResource.getResource().getInputStream();
-			try {
-				InputSource inputSource = new InputSource(inputStream);
-				if (encodedResource.getEncoding() != null) {
-					//设置对应的编码
-					inputSource.setEncoding(encodedResource.getEncoding());
-				}
-				//开始加载BeanDefinition
-				return doLoadBeanDefinitions(inputSource, encodedResource.getResource());
-			}
-			finally {
-				inputStream.close();
-=======
-
+        //从EncodedResource编码过的资源对象中获取Resource资源对象并开启InputStream输入流
 		try (InputStream inputStream = encodedResource.getResource().getInputStream()) {
 			InputSource inputSource = new InputSource(inputStream);
 			if (encodedResource.getEncoding() != null) {
+				//设置对应的编码
 				inputSource.setEncoding(encodedResource.getEncoding());
->>>>>>> 0ad942f3
 			}
+			//开始加载BeanDefinition
 			return doLoadBeanDefinitions(inputSource, encodedResource.getResource());
 		}
 		catch (IOException ex) {
