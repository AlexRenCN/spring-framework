/*
 * Copyright 2002-2019 the original author or authors.
 *
 * Licensed under the Apache License, Version 2.0 (the "License");
 * you may not use this file except in compliance with the License.
 * You may obtain a copy of the License at
 *
 *      https://www.apache.org/licenses/LICENSE-2.0
 *
 * Unless required by applicable law or agreed to in writing, software
 * distributed under the License is distributed on an "AS IS" BASIS,
 * WITHOUT WARRANTIES OR CONDITIONS OF ANY KIND, either express or implied.
 * See the License for the specific language governing permissions and
 * limitations under the License.
 */

package org.springframework.beans.factory.support;

import java.lang.reflect.Constructor;
import java.util.Arrays;
import java.util.LinkedHashMap;
import java.util.LinkedHashSet;
import java.util.Map;
import java.util.Set;
import java.util.function.Supplier;

import org.springframework.beans.BeanMetadataAttributeAccessor;
import org.springframework.beans.MutablePropertyValues;
import org.springframework.beans.factory.config.AutowireCapableBeanFactory;
import org.springframework.beans.factory.config.BeanDefinition;
import org.springframework.beans.factory.config.ConstructorArgumentValues;
import org.springframework.core.ResolvableType;
import org.springframework.core.io.DescriptiveResource;
import org.springframework.core.io.Resource;
import org.springframework.lang.Nullable;
import org.springframework.util.Assert;
import org.springframework.util.ClassUtils;
import org.springframework.util.ObjectUtils;
import org.springframework.util.StringUtils;

/**
 * Base class for concrete, full-fledged {@link BeanDefinition} classes,
 * factoring out common properties of {@link GenericBeanDefinition},
 * {@link RootBeanDefinition}, and {@link ChildBeanDefinition}.
 *
 * <p>The autowire constants match the ones defined in the
 * {@link org.springframework.beans.factory.config.AutowireCapableBeanFactory}
 * interface.
 *
 * @author Rod Johnson
 * @author Juergen Hoeller
 * @author Rob Harrop
 * @author Mark Fisher
 * @see GenericBeanDefinition
 * @see RootBeanDefinition
 * @see ChildBeanDefinition
 */
@SuppressWarnings("serial")
public abstract class AbstractBeanDefinition extends BeanMetadataAttributeAccessor
		implements BeanDefinition, Cloneable {

	/**
	 * Constant for the default scope name: {@code ""}, equivalent to singleton
	 * status unless overridden from a parent bean definition (if applicable).
	 */
	public static final String SCOPE_DEFAULT = "";

	/**
	 * Constant that indicates no external autowiring at all.
	 * @see #setAutowireMode
	 */
	public static final int AUTOWIRE_NO = AutowireCapableBeanFactory.AUTOWIRE_NO;

	/**
	 * Constant that indicates autowiring bean properties by name.
	 * @see #setAutowireMode
	 */
	public static final int AUTOWIRE_BY_NAME = AutowireCapableBeanFactory.AUTOWIRE_BY_NAME;

	/**
	 * Constant that indicates autowiring bean properties by type.
	 * @see #setAutowireMode
	 */
	public static final int AUTOWIRE_BY_TYPE = AutowireCapableBeanFactory.AUTOWIRE_BY_TYPE;

	/**
	 * Constant that indicates autowiring a constructor.
	 * @see #setAutowireMode
	 */
	public static final int AUTOWIRE_CONSTRUCTOR = AutowireCapableBeanFactory.AUTOWIRE_CONSTRUCTOR;

	/**
	 * Constant that indicates determining an appropriate autowire strategy
	 * through introspection of the bean class.
	 * @see #setAutowireMode
	 * @deprecated as of Spring 3.0: If you are using mixed autowiring strategies,
	 * use annotation-based autowiring for clearer demarcation of autowiring needs.
	 */
	@Deprecated
	public static final int AUTOWIRE_AUTODETECT = AutowireCapableBeanFactory.AUTOWIRE_AUTODETECT;

	/**
	 * Constant that indicates no dependency check at all.
	 * @see #setDependencyCheck
	 */
	public static final int DEPENDENCY_CHECK_NONE = 0;

	/**
	 * Constant that indicates dependency checking for object references.
	 * @see #setDependencyCheck
	 */
	public static final int DEPENDENCY_CHECK_OBJECTS = 1;

	/**
	 * Constant that indicates dependency checking for "simple" properties.
	 * @see #setDependencyCheck
	 * @see org.springframework.beans.BeanUtils#isSimpleProperty
	 */
	public static final int DEPENDENCY_CHECK_SIMPLE = 2;

	/**
	 * Constant that indicates dependency checking for all properties
	 * (object references as well as "simple" properties).
	 * @see #setDependencyCheck
	 */
	public static final int DEPENDENCY_CHECK_ALL = 3;

	/**
	 * Constant that indicates the container should attempt to infer the
	 * {@link #setDestroyMethodName destroy method name} for a bean as opposed to
	 * explicit specification of a method name. The value {@value} is specifically
	 * designed to include characters otherwise illegal in a method name, ensuring
	 * no possibility of collisions with legitimately named methods having the same
	 * name.
	 * <p>Currently, the method names detected during destroy method inference
	 * are "close" and "shutdown", if present on the specific bean class.
	 */
	public static final String INFER_METHOD = "(inferred)";


	@Nullable
	private volatile Object beanClass;

	@Nullable
	private String scope = SCOPE_DEFAULT;

	private boolean abstractFlag = false;

	@Nullable
	private Boolean lazyInit;

	private int autowireMode = AUTOWIRE_NO;

	private int dependencyCheck = DEPENDENCY_CHECK_NONE;

	@Nullable
	private String[] dependsOn;

	private boolean autowireCandidate = true;

	private boolean primary = false;

	private final Map<String, AutowireCandidateQualifier> qualifiers = new LinkedHashMap<>();
	// 创建bean的回调函数
	@Nullable
	private Supplier<?> instanceSupplier;

	private boolean nonPublicAccessAllowed = true;

	private boolean lenientConstructorResolution = true;

	@Nullable
	private String factoryBeanName;

	@Nullable
	private String factoryMethodName;

	@Nullable
	private ConstructorArgumentValues constructorArgumentValues;

	@Nullable
	private MutablePropertyValues propertyValues;

	private MethodOverrides methodOverrides = new MethodOverrides();

	@Nullable
	private String initMethodName;

	@Nullable
	private String destroyMethodName;

	private boolean enforceInitMethod = true;

	private boolean enforceDestroyMethod = true;

	private boolean synthetic = false;

	private int role = BeanDefinition.ROLE_APPLICATION;

	@Nullable
	private String description;

	@Nullable
	private Resource resource;


	/**
	 * Create a new AbstractBeanDefinition with default settings.
	 */
	protected AbstractBeanDefinition() {
		this(null, null);
	}

	/**
	 * Create a new AbstractBeanDefinition with the given
	 * constructor argument values and property values.
	 */
	protected AbstractBeanDefinition(@Nullable ConstructorArgumentValues cargs, @Nullable MutablePropertyValues pvs) {
		this.constructorArgumentValues = cargs;
		this.propertyValues = pvs;
	}

	/**
	 * Create a new AbstractBeanDefinition as a deep copy of the given
	 * bean definition.
	 * @param original the original bean definition to copy from
	 */
	protected AbstractBeanDefinition(BeanDefinition original) {
		setParentName(original.getParentName());
		setBeanClassName(original.getBeanClassName());
		setScope(original.getScope());
		setAbstract(original.isAbstract());
		setFactoryBeanName(original.getFactoryBeanName());
		setFactoryMethodName(original.getFactoryMethodName());
		setRole(original.getRole());
		setSource(original.getSource());
		copyAttributesFrom(original);

		if (original instanceof AbstractBeanDefinition) {
			AbstractBeanDefinition originalAbd = (AbstractBeanDefinition) original;
			if (originalAbd.hasBeanClass()) {
				setBeanClass(originalAbd.getBeanClass());
			}
			if (originalAbd.hasConstructorArgumentValues()) {
				setConstructorArgumentValues(new ConstructorArgumentValues(original.getConstructorArgumentValues()));
			}
			if (originalAbd.hasPropertyValues()) {
				setPropertyValues(new MutablePropertyValues(original.getPropertyValues()));
			}
			if (originalAbd.hasMethodOverrides()) {
				setMethodOverrides(new MethodOverrides(originalAbd.getMethodOverrides()));
			}
			Boolean lazyInit = originalAbd.getLazyInit();
			if (lazyInit != null) {
				setLazyInit(lazyInit);
			}
			setAutowireMode(originalAbd.getAutowireMode());
			setDependencyCheck(originalAbd.getDependencyCheck());
			setDependsOn(originalAbd.getDependsOn());
			setAutowireCandidate(originalAbd.isAutowireCandidate());
			setPrimary(originalAbd.isPrimary());
			copyQualifiersFrom(originalAbd);
			setInstanceSupplier(originalAbd.getInstanceSupplier());
			setNonPublicAccessAllowed(originalAbd.isNonPublicAccessAllowed());
			setLenientConstructorResolution(originalAbd.isLenientConstructorResolution());
			setInitMethodName(originalAbd.getInitMethodName());
			setEnforceInitMethod(originalAbd.isEnforceInitMethod());
			setDestroyMethodName(originalAbd.getDestroyMethodName());
			setEnforceDestroyMethod(originalAbd.isEnforceDestroyMethod());
			setSynthetic(originalAbd.isSynthetic());
			setResource(originalAbd.getResource());
		}
		else {
			setConstructorArgumentValues(new ConstructorArgumentValues(original.getConstructorArgumentValues()));
			setPropertyValues(new MutablePropertyValues(original.getPropertyValues()));
			setLazyInit(original.isLazyInit());
			setResourceDescription(original.getResourceDescription());
		}
	}


	/**
	 * Override settings in this bean definition (presumably a copied parent
	 * from a parent-child inheritance relationship) from the given bean
	 * definition (presumably the child).
	 * <ul>
	 * <li>Will override beanClass if specified in the given bean definition.
	 * <li>Will always take {@code abstract}, {@code scope},
	 * {@code lazyInit}, {@code autowireMode}, {@code dependencyCheck},
	 * and {@code dependsOn} from the given bean definition.
	 * <li>Will add {@code constructorArgumentValues}, {@code propertyValues},
	 * {@code methodOverrides} from the given bean definition to existing ones.
	 * <li>Will override {@code factoryBeanName}, {@code factoryMethodName},
	 * {@code initMethodName}, and {@code destroyMethodName} if specified
	 * in the given bean definition.
	 * </ul>
	 */
	public void overrideFrom(BeanDefinition other) {
		if (StringUtils.hasLength(other.getBeanClassName())) {
			setBeanClassName(other.getBeanClassName());
		}
		if (StringUtils.hasLength(other.getScope())) {
			setScope(other.getScope());
		}
		setAbstract(other.isAbstract());
		if (StringUtils.hasLength(other.getFactoryBeanName())) {
			setFactoryBeanName(other.getFactoryBeanName());
		}
		if (StringUtils.hasLength(other.getFactoryMethodName())) {
			setFactoryMethodName(other.getFactoryMethodName());
		}
		setRole(other.getRole());
		setSource(other.getSource());
		copyAttributesFrom(other);

		if (other instanceof AbstractBeanDefinition) {
			AbstractBeanDefinition otherAbd = (AbstractBeanDefinition) other;
			if (otherAbd.hasBeanClass()) {
				setBeanClass(otherAbd.getBeanClass());
			}
			if (otherAbd.hasConstructorArgumentValues()) {
				getConstructorArgumentValues().addArgumentValues(other.getConstructorArgumentValues());
			}
			if (otherAbd.hasPropertyValues()) {
				getPropertyValues().addPropertyValues(other.getPropertyValues());
			}
			if (otherAbd.hasMethodOverrides()) {
				getMethodOverrides().addOverrides(otherAbd.getMethodOverrides());
			}
			Boolean lazyInit = otherAbd.getLazyInit();
			if (lazyInit != null) {
				setLazyInit(lazyInit);
			}
			setAutowireMode(otherAbd.getAutowireMode());
			setDependencyCheck(otherAbd.getDependencyCheck());
			setDependsOn(otherAbd.getDependsOn());
			setAutowireCandidate(otherAbd.isAutowireCandidate());
			setPrimary(otherAbd.isPrimary());
			copyQualifiersFrom(otherAbd);
			setInstanceSupplier(otherAbd.getInstanceSupplier());
			setNonPublicAccessAllowed(otherAbd.isNonPublicAccessAllowed());
			setLenientConstructorResolution(otherAbd.isLenientConstructorResolution());
			if (otherAbd.getInitMethodName() != null) {
				setInitMethodName(otherAbd.getInitMethodName());
				setEnforceInitMethod(otherAbd.isEnforceInitMethod());
			}
			if (otherAbd.getDestroyMethodName() != null) {
				setDestroyMethodName(otherAbd.getDestroyMethodName());
				setEnforceDestroyMethod(otherAbd.isEnforceDestroyMethod());
			}
			setSynthetic(otherAbd.isSynthetic());
			setResource(otherAbd.getResource());
		}
		else {
			getConstructorArgumentValues().addArgumentValues(other.getConstructorArgumentValues());
			getPropertyValues().addPropertyValues(other.getPropertyValues());
			setLazyInit(other.isLazyInit());
			setResourceDescription(other.getResourceDescription());
		}
	}

	/**
	 * Apply the provided default values to this bean.
	 * @param defaults the default settings to apply
	 * @since 2.5
	 */
	public void applyDefaults(BeanDefinitionDefaults defaults) {
		Boolean lazyInit = defaults.getLazyInit();
		if (lazyInit != null) {
			setLazyInit(lazyInit);
		}
		setAutowireMode(defaults.getAutowireMode());
		setDependencyCheck(defaults.getDependencyCheck());
		setInitMethodName(defaults.getInitMethodName());
		setEnforceInitMethod(false);
		setDestroyMethodName(defaults.getDestroyMethodName());
		setEnforceDestroyMethod(false);
	}


	/**
	 * Specify the bean class name of this bean definition.
	 */
	@Override
	public void setBeanClassName(@Nullable String beanClassName) {
		this.beanClass = beanClassName;
	}

	/**
	 * Return the current bean class name of this bean definition.
	 */
	@Override
	@Nullable
	public String getBeanClassName() {
		Object beanClassObject = this.beanClass;
		if (beanClassObject instanceof Class) {
			return ((Class<?>) beanClassObject).getName();
		}
		else {
			return (String) beanClassObject;
		}
	}

	/**
	 * Specify the class for this bean.
	 */
	public void setBeanClass(@Nullable Class<?> beanClass) {
		this.beanClass = beanClass;
	}

	/**
	 * Return the class of the wrapped bean (assuming it is resolved already).
	 * @return the bean class (never {@code null})
	 * @throws IllegalStateException if the bean definition does not define a bean class,
	 * or a specified bean class name has not been resolved into an actual Class yet
	 * @see #hasBeanClass()
	 * @see #setBeanClass(Class)
	 * @see #resolveBeanClass(ClassLoader)
	 */
	public Class<?> getBeanClass() throws IllegalStateException {
		Object beanClassObject = this.beanClass;
		if (beanClassObject == null) {
			throw new IllegalStateException("No bean class specified on bean definition");
		}
		if (!(beanClassObject instanceof Class)) {
			throw new IllegalStateException(
					"Bean class name [" + beanClassObject + "] has not been resolved into an actual Class");
		}
		return (Class<?>) beanClassObject;
	}

	/**
	 * Return whether this definition specifies a bean class.
	 * @see #getBeanClass()
	 * @see #setBeanClass(Class)
	 * @see #resolveBeanClass(ClassLoader)
	 */
	public boolean hasBeanClass() {
		return (this.beanClass instanceof Class);
	}

	/**
	 * Determine the class of the wrapped bean, resolving it from a
	 * specified class name if necessary. Will also reload a specified
	 * Class from its name when called with the bean class already resolved.
	 * @param classLoader the ClassLoader to use for resolving a (potential) class name
	 * @return the resolved bean class
	 * @throws ClassNotFoundException if the class name could be resolved
	 */
	@Nullable
	public Class<?> resolveBeanClass(@Nullable ClassLoader classLoader) throws ClassNotFoundException {
		String className = getBeanClassName();
		if (className == null) {
			return null;
		}
		Class<?> resolvedClass = ClassUtils.forName(className, classLoader);
		this.beanClass = resolvedClass;
		return resolvedClass;
	}

	/**
	 * Return a resolvable type for this bean definition.
	 * <p>This implementation delegates to {@link #getBeanClass()}.
	 * @since 5.2
	 */
	@Override
	public ResolvableType getResolvableType() {
		return (hasBeanClass() ? ResolvableType.forClass(getBeanClass()) : ResolvableType.NONE);
	}

	/**
	 * Set the name of the target scope for the bean.
	 * <p>The default is singleton status, although this is only applied once
	 * a bean definition becomes active in the containing factory. A bean
	 * definition may eventually inherit its scope from a parent bean definition.
	 * For this reason, the default scope name is an empty string (i.e., {@code ""}),
	 * with singleton status being assumed until a resolved scope is set.
	 * @see #SCOPE_SINGLETON
	 * @see #SCOPE_PROTOTYPE
	 */
	@Override
	public void setScope(@Nullable String scope) {
		this.scope = scope;
	}

	/**
	 * Return the name of the target scope for the bean.
	 */
	@Override
	@Nullable
	public String getScope() {
		return this.scope;
	}

	/**
	 * Return whether this a <b>Singleton</b>, with a single shared instance
	 * returned from all calls.
	 * @see #SCOPE_SINGLETON
	 */
	@Override
	public boolean isSingleton() {
		return SCOPE_SINGLETON.equals(this.scope) || SCOPE_DEFAULT.equals(this.scope);
	}

	/**
	 * Return whether this a <b>Prototype</b>, with an independent instance
	 * returned for each call.
	 * @see #SCOPE_PROTOTYPE
	 */
	@Override
	public boolean isPrototype() {
		return SCOPE_PROTOTYPE.equals(this.scope);
	}

	/**
	 * Set if this bean is "abstract", i.e. not meant to be instantiated itself but
	 * rather just serving as parent for concrete child bean definitions.
	 * <p>Default is "false". Specify true to tell the bean factory to not try to
	 * instantiate that particular bean in any case.
	 */
	public void setAbstract(boolean abstractFlag) {
		this.abstractFlag = abstractFlag;
	}

	/**
	 * Return whether this bean is "abstract", i.e. not meant to be instantiated
	 * itself but rather just serving as parent for concrete child bean definitions.
	 */
	@Override
	public boolean isAbstract() {
		return this.abstractFlag;
	}

	/**
	 * Set whether this bean should be lazily initialized.
	 * <p>If {@code false}, the bean will get instantiated on startup by bean
	 * factories that perform eager initialization of singletons.
	 */
	@Override
	public void setLazyInit(boolean lazyInit) {
		this.lazyInit = lazyInit;
	}

	/**
	 * Return whether this bean should be lazily initialized, i.e. not
	 * eagerly instantiated on startup. Only applicable to a singleton bean.
	 * @return whether to apply lazy-init semantics ({@code false} by default)
	 */
	@Override
	public boolean isLazyInit() {
		return (this.lazyInit != null && this.lazyInit.booleanValue());
	}

	/**
	 * Return whether this bean should be lazily initialized, i.e. not
	 * eagerly instantiated on startup. Only applicable to a singleton bean.
	 * @return the lazy-init flag if explicitly set, or {@code null} otherwise
	 * @since 5.2
	 */
	@Nullable
	public Boolean getLazyInit() {
		return this.lazyInit;
	}

	/**
	 * Set the autowire mode. This determines whether any automagical detection
	 * and setting of bean references will happen. Default is AUTOWIRE_NO
	 * which means there won't be convention-based autowiring by name or type
	 * (however, there may still be explicit annotation-driven autowiring).
	 * @param autowireMode the autowire mode to set.
	 * Must be one of the constants defined in this class.
	 * @see #AUTOWIRE_NO
	 * @see #AUTOWIRE_BY_NAME
	 * @see #AUTOWIRE_BY_TYPE
	 * @see #AUTOWIRE_CONSTRUCTOR
	 * @see #AUTOWIRE_AUTODETECT
	 */
	public void setAutowireMode(int autowireMode) {
		this.autowireMode = autowireMode;
	}

	/**
	 * Return the autowire mode as specified in the bean definition.
	 */
	public int getAutowireMode() {
		return this.autowireMode;
	}

	/**
	 * Return the resolved autowire code,
	 * (resolving AUTOWIRE_AUTODETECT to AUTOWIRE_CONSTRUCTOR or AUTOWIRE_BY_TYPE).
	 * @see #AUTOWIRE_AUTODETECT
	 * @see #AUTOWIRE_CONSTRUCTOR
	 * @see #AUTOWIRE_BY_TYPE
	 */
	public int getResolvedAutowireMode() {
		if (this.autowireMode == AUTOWIRE_AUTODETECT) {
			// Work out whether to apply setter autowiring or constructor autowiring.
			// If it has a no-arg constructor it's deemed to be setter autowiring,
			// otherwise we'll try constructor autowiring.
			Constructor<?>[] constructors = getBeanClass().getConstructors();
			for (Constructor<?> constructor : constructors) {
				if (constructor.getParameterCount() == 0) {
					return AUTOWIRE_BY_TYPE;
				}
			}
			return AUTOWIRE_CONSTRUCTOR;
		}
		else {
			return this.autowireMode;
		}
	}

	/**
	 * Set the dependency check code.
	 * @param dependencyCheck the code to set.
	 * Must be one of the four constants defined in this class.
	 * @see #DEPENDENCY_CHECK_NONE
	 * @see #DEPENDENCY_CHECK_OBJECTS
	 * @see #DEPENDENCY_CHECK_SIMPLE
	 * @see #DEPENDENCY_CHECK_ALL
	 */
	public void setDependencyCheck(int dependencyCheck) {
		this.dependencyCheck = dependencyCheck;
	}

	/**
	 * Return the dependency check code.
	 */
	public int getDependencyCheck() {
		return this.dependencyCheck;
	}

	/**
	 * Set the names of the beans that this bean depends on being initialized.
	 * The bean factory will guarantee that these beans get initialized first.
	 * <p>Note that dependencies are normally expressed through bean properties or
	 * constructor arguments. This property should just be necessary for other kinds
	 * of dependencies like statics (*ugh*) or database preparation on startup.
	 */
	@Override
	public void setDependsOn(@Nullable String... dependsOn) {
		this.dependsOn = dependsOn;
	}

	/**
	 * Return the bean names that this bean depends on.
	 */
	@Override
	@Nullable
	public String[] getDependsOn() {
		return this.dependsOn;
	}

	/**
	 * Set whether this bean is a candidate for getting autowired into some other bean.
	 * <p>Note that this flag is designed to only affect type-based autowiring.
	 * It does not affect explicit references by name, which will get resolved even
	 * if the specified bean is not marked as an autowire candidate. As a consequence,
	 * autowiring by name will nevertheless inject a bean if the name matches.
	 * @see #AUTOWIRE_BY_TYPE
	 * @see #AUTOWIRE_BY_NAME
	 */
	@Override
	public void setAutowireCandidate(boolean autowireCandidate) {
		this.autowireCandidate = autowireCandidate;
	}

	/**
	 * Return whether this bean is a candidate for getting autowired into some other bean.
	 */
	@Override
	public boolean isAutowireCandidate() {
		return this.autowireCandidate;
	}

	/**
	 * Set whether this bean is a primary autowire candidate.
	 * <p>If this value is {@code true} for exactly one bean among multiple
	 * matching candidates, it will serve as a tie-breaker.
	 */
	@Override
	public void setPrimary(boolean primary) {
		this.primary = primary;
	}

	/**
	 * Return whether this bean is a primary autowire candidate.
	 */
	@Override
	public boolean isPrimary() {
		return this.primary;
	}

	/**
	 * Register a qualifier to be used for autowire candidate resolution,
	 * keyed by the qualifier's type name.
	 * @see AutowireCandidateQualifier#getTypeName()
	 */
	public void addQualifier(AutowireCandidateQualifier qualifier) {
		this.qualifiers.put(qualifier.getTypeName(), qualifier);
	}

	/**
	 * Return whether this bean has the specified qualifier.
	 */
	public boolean hasQualifier(String typeName) {
		return this.qualifiers.containsKey(typeName);
	}

	/**
	 * Return the qualifier mapped to the provided type name.
	 */
	@Nullable
	public AutowireCandidateQualifier getQualifier(String typeName) {
		return this.qualifiers.get(typeName);
	}

	/**
	 * Return all registered qualifiers.
	 * @return the Set of {@link AutowireCandidateQualifier} objects.
	 */
	public Set<AutowireCandidateQualifier> getQualifiers() {
		return new LinkedHashSet<>(this.qualifiers.values());
	}

	/**
	 * Copy the qualifiers from the supplied AbstractBeanDefinition to this bean definition.
	 * @param source the AbstractBeanDefinition to copy from
	 */
	public void copyQualifiersFrom(AbstractBeanDefinition source) {
		Assert.notNull(source, "Source must not be null");
		this.qualifiers.putAll(source.qualifiers);
	}

	/**
	 * 设置创建Bean的回调函数
	 * Specify a callback for creating an instance of the bean,
	 * as an alternative to a declaratively specified factory method.
	 * <p>If such a callback is set, it will override any other constructor
	 * or factory method metadata. However, bean property population and
	 * potential annotation-driven injection will still apply as usual.
	 * @since 5.0
	 * @see #setConstructorArgumentValues(ConstructorArgumentValues)
	 * @see #setPropertyValues(MutablePropertyValues)
	 */
	public void setInstanceSupplier(@Nullable Supplier<?> instanceSupplier) {
		this.instanceSupplier = instanceSupplier;
	}

	/**
	 * 返回一个回调函数，用于创建bean的实例(如果有的话)。
	 * Return a callback for creating an instance of the bean, if any.
	 * @since 5.0
	 */
	@Nullable
	public Supplier<?> getInstanceSupplier() {
		return this.instanceSupplier;
	}

	/**
	 * Specify whether to allow access to non-public constructors and methods,
	 * for the case of externalized metadata pointing to those. The default is
	 * {@code true}; switch this to {@code false} for public access only.
	 * <p>This applies to constructor resolution, factory method resolution,
	 * and also init/destroy methods. Bean property accessors have to be public
	 * in any case and are not affected by this setting.
	 * <p>Note that annotation-driven configuration will still access non-public
	 * members as far as they have been annotated. This setting applies to
	 * externalized metadata in this bean definition only.
	 */
	public void setNonPublicAccessAllowed(boolean nonPublicAccessAllowed) {
		this.nonPublicAccessAllowed = nonPublicAccessAllowed;
	}

	/**
	 * Return whether to allow access to non-public constructors and methods.
	 */
	public boolean isNonPublicAccessAllowed() {
		return this.nonPublicAccessAllowed;
	}

	/**
	 * Specify whether to resolve constructors in lenient mode ({@code true},
	 * which is the default) or to switch to strict resolution (throwing an exception
	 * in case of ambiguous constructors that all match when converting the arguments,
	 * whereas lenient mode would use the one with the 'closest' type matches).
	 */
	public void setLenientConstructorResolution(boolean lenientConstructorResolution) {
		this.lenientConstructorResolution = lenientConstructorResolution;
	}

	/**
	 * 返回解析构造函数是在宽松模式下还是在严格模式
	 * Return whether to resolve constructors in lenient mode or in strict mode.
	 */
	public boolean isLenientConstructorResolution() {
		return this.lenientConstructorResolution;
	}

	/**
	 * Specify the factory bean to use, if any.
	 * This the name of the bean to call the specified factory method on.
	 * @see #setFactoryMethodName
	 */
	@Override
	public void setFactoryBeanName(@Nullable String factoryBeanName) {
		this.factoryBeanName = factoryBeanName;
	}

	/**
	 * Return the factory bean name, if any.
	 */
	@Override
	@Nullable
	public String getFactoryBeanName() {
		return this.factoryBeanName;
	}

	/**
	 * Specify a factory method, if any. This method will be invoked with
	 * constructor arguments, or with no arguments if none are specified.
	 * The method will be invoked on the specified factory bean, if any,
	 * or otherwise as a static method on the local bean class.
	 * @see #setFactoryBeanName
	 * @see #setBeanClassName
	 */
	@Override
	public void setFactoryMethodName(@Nullable String factoryMethodName) {
		this.factoryMethodName = factoryMethodName;
	}

	/**
	 * Return a factory method, if any.
	 */
	@Override
	@Nullable
	public String getFactoryMethodName() {
		return this.factoryMethodName;
	}

	/**
	 * Specify constructor argument values for this bean.
	 */
	public void setConstructorArgumentValues(ConstructorArgumentValues constructorArgumentValues) {
		this.constructorArgumentValues = constructorArgumentValues;
	}

	/**
	 * Return constructor argument values for this bean (never {@code null}).
	 */
	@Override
	public ConstructorArgumentValues getConstructorArgumentValues() {
		if (this.constructorArgumentValues == null) {
			this.constructorArgumentValues = new ConstructorArgumentValues();
		}
		return this.constructorArgumentValues;
	}

	/**
	 * Return if there are constructor argument values defined for this bean.
	 */
	@Override
	public boolean hasConstructorArgumentValues() {
		return (this.constructorArgumentValues != null && !this.constructorArgumentValues.isEmpty());
	}

	/**
	 * Specify property values for this bean, if any.
	 */
	public void setPropertyValues(MutablePropertyValues propertyValues) {
		this.propertyValues = propertyValues;
	}

	/**
	 * Return property values for this bean (never {@code null}).
	 */
	@Override
	public MutablePropertyValues getPropertyValues() {
		if (this.propertyValues == null) {
			this.propertyValues = new MutablePropertyValues();
		}
		return this.propertyValues;
	}

	/**
	 * Return if there are property values values defined for this bean.
	 * @since 5.0.2
	 */
	@Override
	public boolean hasPropertyValues() {
		return (this.propertyValues != null && !this.propertyValues.isEmpty());
	}

	/**
	 * Specify method overrides for the bean, if any.
	 */
	public void setMethodOverrides(MethodOverrides methodOverrides) {
		this.methodOverrides = methodOverrides;
	}

	/**
	 * Return information about methods to be overridden by the IoC
	 * container. This will be empty if there are no method overrides.
	 * <p>Never returns {@code null}.
	 */
	public MethodOverrides getMethodOverrides() {
		return this.methodOverrides;
	}

	/**
	 * Return if there are method overrides defined for this bean.
	 * @since 5.0.2
	 */
	public boolean hasMethodOverrides() {
		return !this.methodOverrides.isEmpty();
	}

	/**
	 * Set the name of the initializer method.
	 * <p>The default is {@code null} in which case there is no initializer method.
	 */
	@Override
	public void setInitMethodName(@Nullable String initMethodName) {
		this.initMethodName = initMethodName;
	}

	/**
	 * Return the name of the initializer method.
	 */
	@Override
	@Nullable
	public String getInitMethodName() {
		return this.initMethodName;
	}

	/**
	 * Specify whether or not the configured init method is the default.
	 * <p>The default value is {@code false}.
	 * @see #setInitMethodName
	 */
	public void setEnforceInitMethod(boolean enforceInitMethod) {
		this.enforceInitMethod = enforceInitMethod;
	}

	/**
	 * Indicate whether the configured init method is the default.
	 * @see #getInitMethodName()
	 */
	public boolean isEnforceInitMethod() {
		return this.enforceInitMethod;
	}

	/**
	 * Set the name of the destroy method.
	 * <p>The default is {@code null} in which case there is no destroy method.
	 */
	@Override
	public void setDestroyMethodName(@Nullable String destroyMethodName) {
		this.destroyMethodName = destroyMethodName;
	}

	/**
	 * Return the name of the destroy method.
	 */
	@Override
	@Nullable
	public String getDestroyMethodName() {
		return this.destroyMethodName;
	}

	/**
	 * Specify whether or not the configured destroy method is the default.
	 * <p>The default value is {@code false}.
	 * @see #setDestroyMethodName
	 */
	public void setEnforceDestroyMethod(boolean enforceDestroyMethod) {
		this.enforceDestroyMethod = enforceDestroyMethod;
	}

	/**
	 * Indicate whether the configured destroy method is the default.
	 * @see #getDestroyMethodName
	 */
	public boolean isEnforceDestroyMethod() {
		return this.enforceDestroyMethod;
	}

	/**
	 * Set whether this bean definition is 'synthetic', that is, not defined
	 * by the application itself (for example, an infrastructure bean such
	 * as a helper for auto-proxying, created through {@code <aop:config>}).
	 */
	public void setSynthetic(boolean synthetic) {
		this.synthetic = synthetic;
	}

	/**
	 * 返回这个Bean是否是合成的而不是应用程序本身定义的
	 * Return whether this bean definition is 'synthetic', that is,
	 * not defined by the application itself.
	 */
	public boolean isSynthetic() {
		return this.synthetic;
	}

	/**
	 * Set the role hint for this {@code BeanDefinition}.
	 */
	@Override
	public void setRole(int role) {
		this.role = role;
	}

	/**
	 * Return the role hint for this {@code BeanDefinition}.
	 */
	@Override
	public int getRole() {
		return this.role;
	}

	/**
	 * Set a human-readable description of this bean definition.
	 */
	@Override
	public void setDescription(@Nullable String description) {
		this.description = description;
	}

	/**
	 * Return a human-readable description of this bean definition.
	 */
	@Override
	@Nullable
	public String getDescription() {
		return this.description;
	}

	/**
	 * Set the resource that this bean definition came from
	 * (for the purpose of showing context in case of errors).
	 */
	public void setResource(@Nullable Resource resource) {
		this.resource = resource;
	}

	/**
	 * Return the resource that this bean definition came from.
	 */
	@Nullable
	public Resource getResource() {
		return this.resource;
	}

	/**
	 * Set a description of the resource that this bean definition
	 * came from (for the purpose of showing context in case of errors).
	 */
	public void setResourceDescription(@Nullable String resourceDescription) {
		this.resource = (resourceDescription != null ? new DescriptiveResource(resourceDescription) : null);
	}

	/**
	 * Return a description of the resource that this bean definition
	 * came from (for the purpose of showing context in case of errors).
	 */
	@Override
	@Nullable
	public String getResourceDescription() {
		return (this.resource != null ? this.resource.getDescription() : null);
	}

	/**
	 * Set the originating (e.g. decorated) BeanDefinition, if any.
	 */
	public void setOriginatingBeanDefinition(BeanDefinition originatingBd) {
		this.resource = new BeanDefinitionResource(originatingBd);
	}

	/**
	 * Return the originating BeanDefinition, or {@code null} if none.
	 * Allows for retrieving the decorated bean definition, if any.
	 * <p>Note that this method returns the immediate originator. Iterate through the
	 * originator chain to find the original BeanDefinition as defined by the user.
	 */
	@Override
	@Nullable
	public BeanDefinition getOriginatingBeanDefinition() {
		return (this.resource instanceof BeanDefinitionResource ?
				((BeanDefinitionResource) this.resource).getBeanDefinition() : null);
	}

	/**
	 * Validate this bean definition.
	 * @throws BeanDefinitionValidationException in case of validation failure
	 */
	public void validate() throws BeanDefinitionValidationException {
		if (hasMethodOverrides() && getFactoryMethodName() != null) {
			throw new BeanDefinitionValidationException(
					"Cannot combine factory method with container-generated method overrides: " +
					"the factory method must create the concrete bean instance.");
		}
		if (hasBeanClass()) {
			// 检查重写标志的方法
			prepareMethodOverrides();
		}
	}

	/**
	 * 验证并准备为该bean定义的方法覆盖。检查是否存在具有指定名称的方法。
	 * Validate and prepare the method overrides defined for this bean.
	 * Checks for existence of a method with the specified name.
	 * @throws BeanDefinitionValidationException in case of validation failure
	 */
	public void prepareMethodOverrides() throws BeanDefinitionValidationException {
<<<<<<< HEAD
		// 如果有重写的方法
		// Check that lookup methods exists.
=======
		// Check that lookup methods exist and determine their overloaded status.
>>>>>>> d1aee0e8
		if (hasMethodOverrides()) {
			getMethodOverrides().getOverrides().forEach(this::prepareMethodOverride);
		}
	}

	/**
	 * 执行并准备给定的方法重写。
	 * 检查是否存在指定名称的方法，
	 * 如果没有找到，则将其标记为未重载。
	 * Validate and prepare the given method override.
	 * Checks for existence of a method with the specified name,
	 * marking it as not overloaded if none found.
	 * @param mo the MethodOverride object to validate
	 * @throws BeanDefinitionValidationException in case of validation failure
	 */
	protected void prepareMethodOverride(MethodOverride mo) throws BeanDefinitionValidationException {
		int count = ClassUtils.getMethodCountForName(getBeanClass(), mo.getMethodName());
		if (count == 0) {
			// 从类中查不到这个方法，无法处理，抛出异常
			throw new BeanDefinitionValidationException(
					"Invalid method override: no method with name '" + mo.getMethodName() +
					"' on class [" + getBeanClassName() + "]");
		}
		else if (count == 1) {
			// 将override标记为未重载，以避免arg类型检查的开销。
			// Mark override as not overloaded, to avoid the overhead of arg type checking.
			mo.setOverloaded(false);
		}
	}


	/**
	 * Public declaration of Object's {@code clone()} method.
	 * Delegates to {@link #cloneBeanDefinition()}.
	 * @see Object#clone()
	 */
	@Override
	public Object clone() {
		return cloneBeanDefinition();
	}

	/**
	 * Clone this bean definition.
	 * To be implemented by concrete subclasses.
	 * @return the cloned bean definition object
	 */
	public abstract AbstractBeanDefinition cloneBeanDefinition();

	@Override
	public boolean equals(@Nullable Object other) {
		if (this == other) {
			return true;
		}
		if (!(other instanceof AbstractBeanDefinition)) {
			return false;
		}
		AbstractBeanDefinition that = (AbstractBeanDefinition) other;
		boolean rtn = ObjectUtils.nullSafeEquals(getBeanClassName(), that.getBeanClassName());
		rtn = rtn &= ObjectUtils.nullSafeEquals(this.scope, that.scope);
		rtn = rtn &= this.abstractFlag == that.abstractFlag;
		rtn = rtn &= this.lazyInit == that.lazyInit;
		rtn = rtn &= this.autowireMode == that.autowireMode;
		rtn = rtn &= this.dependencyCheck == that.dependencyCheck;
		rtn = rtn &= Arrays.equals(this.dependsOn, that.dependsOn);
		rtn = rtn &= this.autowireCandidate == that.autowireCandidate;
		rtn = rtn &= ObjectUtils.nullSafeEquals(this.qualifiers, that.qualifiers);
		rtn = rtn &= this.primary == that.primary;
		rtn = rtn &= this.nonPublicAccessAllowed == that.nonPublicAccessAllowed;
		rtn = rtn &= this.lenientConstructorResolution == that.lenientConstructorResolution;
		rtn = rtn &= ObjectUtils.nullSafeEquals(this.constructorArgumentValues, that.constructorArgumentValues);
		rtn = rtn &= ObjectUtils.nullSafeEquals(this.propertyValues, that.propertyValues);
		rtn = rtn &= ObjectUtils.nullSafeEquals(this.methodOverrides, that.methodOverrides);
		rtn = rtn &= ObjectUtils.nullSafeEquals(this.factoryBeanName, that.factoryBeanName);
		rtn = rtn &= ObjectUtils.nullSafeEquals(this.factoryMethodName, that.factoryMethodName);
		rtn = rtn &= ObjectUtils.nullSafeEquals(this.initMethodName, that.initMethodName);
		rtn = rtn &= this.enforceInitMethod == that.enforceInitMethod;
		rtn = rtn &= ObjectUtils.nullSafeEquals(this.destroyMethodName, that.destroyMethodName);
		rtn = rtn &= this.enforceDestroyMethod == that.enforceDestroyMethod;
		rtn = rtn &= this.synthetic == that.synthetic;
		rtn = rtn &= this.role == that.role;
		return rtn && super.equals(other);
	}

	@Override
	public int hashCode() {
		int hashCode = ObjectUtils.nullSafeHashCode(getBeanClassName());
		hashCode = 29 * hashCode + ObjectUtils.nullSafeHashCode(this.scope);
		hashCode = 29 * hashCode + ObjectUtils.nullSafeHashCode(this.constructorArgumentValues);
		hashCode = 29 * hashCode + ObjectUtils.nullSafeHashCode(this.propertyValues);
		hashCode = 29 * hashCode + ObjectUtils.nullSafeHashCode(this.factoryBeanName);
		hashCode = 29 * hashCode + ObjectUtils.nullSafeHashCode(this.factoryMethodName);
		hashCode = 29 * hashCode + super.hashCode();
		return hashCode;
	}

	@Override
	public String toString() {
		StringBuilder sb = new StringBuilder("class [");
		sb.append(getBeanClassName()).append("]");
		sb.append("; scope=").append(this.scope);
		sb.append("; abstract=").append(this.abstractFlag);
		sb.append("; lazyInit=").append(this.lazyInit);
		sb.append("; autowireMode=").append(this.autowireMode);
		sb.append("; dependencyCheck=").append(this.dependencyCheck);
		sb.append("; autowireCandidate=").append(this.autowireCandidate);
		sb.append("; primary=").append(this.primary);
		sb.append("; factoryBeanName=").append(this.factoryBeanName);
		sb.append("; factoryMethodName=").append(this.factoryMethodName);
		sb.append("; initMethodName=").append(this.initMethodName);
		sb.append("; destroyMethodName=").append(this.destroyMethodName);
		if (this.resource != null) {
			sb.append("; defined in ").append(this.resource.getDescription());
		}
		return sb.toString();
	}

}<|MERGE_RESOLUTION|>--- conflicted
+++ resolved
@@ -1114,12 +1114,8 @@
 	 * @throws BeanDefinitionValidationException in case of validation failure
 	 */
 	public void prepareMethodOverrides() throws BeanDefinitionValidationException {
-<<<<<<< HEAD
 		// 如果有重写的方法
-		// Check that lookup methods exists.
-=======
 		// Check that lookup methods exist and determine their overloaded status.
->>>>>>> d1aee0e8
 		if (hasMethodOverrides()) {
 			getMethodOverrides().getOverrides().forEach(this::prepareMethodOverride);
 		}
