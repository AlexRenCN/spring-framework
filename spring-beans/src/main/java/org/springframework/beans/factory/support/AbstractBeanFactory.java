/*
 * Copyright 2002-2019 the original author or authors.
 *
 * Licensed under the Apache License, Version 2.0 (the "License");
 * you may not use this file except in compliance with the License.
 * You may obtain a copy of the License at
 *
 *      https://www.apache.org/licenses/LICENSE-2.0
 *
 * Unless required by applicable law or agreed to in writing, software
 * distributed under the License is distributed on an "AS IS" BASIS,
 * WITHOUT WARRANTIES OR CONDITIONS OF ANY KIND, either express or implied.
 * See the License for the specific language governing permissions and
 * limitations under the License.
 */

package org.springframework.beans.factory.support;

import java.beans.PropertyEditor;
import java.security.AccessControlContext;
import java.security.AccessController;
import java.security.PrivilegedAction;
import java.security.PrivilegedActionException;
import java.security.PrivilegedExceptionAction;
import java.util.ArrayList;
import java.util.Arrays;
import java.util.Collections;
import java.util.HashMap;
import java.util.HashSet;
import java.util.LinkedHashMap;
import java.util.LinkedHashSet;
import java.util.List;
import java.util.Map;
import java.util.Set;
import java.util.concurrent.ConcurrentHashMap;
import java.util.concurrent.CopyOnWriteArrayList;

import org.springframework.beans.BeanUtils;
import org.springframework.beans.BeanWrapper;
import org.springframework.beans.BeansException;
import org.springframework.beans.PropertyEditorRegistrar;
import org.springframework.beans.PropertyEditorRegistry;
import org.springframework.beans.PropertyEditorRegistrySupport;
import org.springframework.beans.SimpleTypeConverter;
import org.springframework.beans.TypeConverter;
import org.springframework.beans.TypeMismatchException;
import org.springframework.beans.factory.BeanCreationException;
import org.springframework.beans.factory.BeanCurrentlyInCreationException;
import org.springframework.beans.factory.BeanDefinitionStoreException;
import org.springframework.beans.factory.BeanFactory;
import org.springframework.beans.factory.BeanFactoryUtils;
import org.springframework.beans.factory.BeanIsAbstractException;
import org.springframework.beans.factory.BeanIsNotAFactoryException;
import org.springframework.beans.factory.BeanNotOfRequiredTypeException;
import org.springframework.beans.factory.CannotLoadBeanClassException;
import org.springframework.beans.factory.FactoryBean;
import org.springframework.beans.factory.NoSuchBeanDefinitionException;
import org.springframework.beans.factory.SmartFactoryBean;
import org.springframework.beans.factory.config.BeanDefinition;
import org.springframework.beans.factory.config.BeanDefinitionHolder;
import org.springframework.beans.factory.config.BeanExpressionContext;
import org.springframework.beans.factory.config.BeanExpressionResolver;
import org.springframework.beans.factory.config.BeanPostProcessor;
import org.springframework.beans.factory.config.ConfigurableBeanFactory;
import org.springframework.beans.factory.config.DestructionAwareBeanPostProcessor;
import org.springframework.beans.factory.config.InstantiationAwareBeanPostProcessor;
import org.springframework.beans.factory.config.Scope;
import org.springframework.core.AttributeAccessor;
import org.springframework.core.DecoratingClassLoader;
import org.springframework.core.NamedThreadLocal;
import org.springframework.core.ResolvableType;
import org.springframework.core.convert.ConversionService;
import org.springframework.core.log.LogMessage;
import org.springframework.lang.Nullable;
import org.springframework.util.Assert;
import org.springframework.util.ClassUtils;
import org.springframework.util.ObjectUtils;
import org.springframework.util.StringUtils;
import org.springframework.util.StringValueResolver;

/**
 * Abstract base class for {@link org.springframework.beans.factory.BeanFactory}
 * implementations, providing the full capabilities of the
 * {@link org.springframework.beans.factory.config.ConfigurableBeanFactory} SPI.
 * Does <i>not</i> assume a listable bean factory: can therefore also be used
 * as base class for bean factory implementations which obtain bean definitions
 * from some backend resource (where bean definition access is an expensive operation).
 *
 * <p>This class provides a singleton cache (through its base class
 * {@link org.springframework.beans.factory.support.DefaultSingletonBeanRegistry},
 * singleton/prototype determination, {@link org.springframework.beans.factory.FactoryBean}
 * handling, aliases, bean definition merging for child bean definitions,
 * and bean destruction ({@link org.springframework.beans.factory.DisposableBean}
 * interface, custom destroy methods). Furthermore, it can manage a bean factory
 * hierarchy (delegating to the parent in case of an unknown bean), through implementing
 * the {@link org.springframework.beans.factory.HierarchicalBeanFactory} interface.
 *
 * <p>The main template methods to be implemented by subclasses are
 * {@link #getBeanDefinition} and {@link #createBean}, retrieving a bean definition
 * for a given bean name and creating a bean instance for a given bean definition,
 * respectively. Default implementations of those operations can be found in
 * {@link DefaultListableBeanFactory} and {@link AbstractAutowireCapableBeanFactory}.
 *
 * @author Rod Johnson
 * @author Juergen Hoeller
 * @author Costin Leau
 * @author Chris Beams
 * @author Phillip Webb
 * @since 15 April 2001
 * @see #getBeanDefinition
 * @see #createBean
 * @see AbstractAutowireCapableBeanFactory#createBean
 * @see DefaultListableBeanFactory#getBeanDefinition
 */
public abstract class AbstractBeanFactory extends FactoryBeanRegistrySupport implements ConfigurableBeanFactory {

	/** Parent bean factory, for bean inheritance support. */
	@Nullable
	private BeanFactory parentBeanFactory;

	/** ClassLoader to resolve bean class names with, if necessary. */
	@Nullable
	private ClassLoader beanClassLoader = ClassUtils.getDefaultClassLoader();

	/** ClassLoader to temporarily resolve bean class names with, if necessary. */
	@Nullable
	private ClassLoader tempClassLoader;

	/** Whether to cache bean metadata or rather reobtain it for every access. */
	private boolean cacheBeanMetadata = true;

	/** Resolution strategy for expressions in bean definition values. */
	@Nullable
	private BeanExpressionResolver beanExpressionResolver;

	/** Spring ConversionService to use instead of PropertyEditors. */
	@Nullable
	private ConversionService conversionService;

	/** Custom PropertyEditorRegistrars to apply to the beans of this factory. */
	private final Set<PropertyEditorRegistrar> propertyEditorRegistrars = new LinkedHashSet<>(4);

	/** Custom PropertyEditors to apply to the beans of this factory. */
	private final Map<Class<?>, Class<? extends PropertyEditor>> customEditors = new HashMap<>(4);

	/** A custom TypeConverter to use, overriding the default PropertyEditor mechanism. */
	@Nullable
	private TypeConverter typeConverter;

	/** String resolvers to apply e.g. to annotation attribute values. */
	private final List<StringValueResolver> embeddedValueResolvers = new CopyOnWriteArrayList<>();

	/** BeanPostProcessors to apply in createBean. */
	private final List<BeanPostProcessor> beanPostProcessors = new CopyOnWriteArrayList<>();

	/** Indicates whether any InstantiationAwareBeanPostProcessors have been registered. */
	private volatile boolean hasInstantiationAwareBeanPostProcessors;

	/** Indicates whether any DestructionAwareBeanPostProcessors have been registered. */
	private volatile boolean hasDestructionAwareBeanPostProcessors;
	// 用字符串对应到相对应的作用域
	/** Map from scope identifier String to corresponding Scope. */
	private final Map<String, Scope> scopes = new LinkedHashMap<>(8);

	/** Security context used when running with a SecurityManager. */
	@Nullable
	private SecurityContextProvider securityContextProvider;
	// 合并的RootBeanDefinition
	/** Map from bean name to merged RootBeanDefinition. */
	private final Map<String, RootBeanDefinition> mergedBeanDefinitions = new ConcurrentHashMap<>(256);
	// 已创建 Bean 的名字集合
	/** Names of beans that have already been created at least once. */
	private final Set<String> alreadyCreated = Collections.newSetFromMap(new ConcurrentHashMap<>(256));
	// 存放着正在创建的原型模式Bean name
	/** Names of beans that are currently in creation. */
	private final ThreadLocal<Object> prototypesCurrentlyInCreation =
			new NamedThreadLocal<>("Prototype beans currently in creation");


	/**
	 * Create a new AbstractBeanFactory.
	 */
	public AbstractBeanFactory() {
	}

	/**
	 * Create a new AbstractBeanFactory with the given parent.
	 * @param parentBeanFactory parent bean factory, or {@code null} if none
	 * @see #getBean
	 */
	public AbstractBeanFactory(@Nullable BeanFactory parentBeanFactory) {
		this.parentBeanFactory = parentBeanFactory;
	}


	//---------------------------------------------------------------------
	// Implementation of BeanFactory interface
	//---------------------------------------------------------------------

	@Override
	public Object getBean(String name) throws BeansException {
		return doGetBean(name, null, null, false);
	}

	@Override
	public <T> T getBean(String name, Class<T> requiredType) throws BeansException {
		return doGetBean(name, requiredType, null, false);
	}

	@Override
	public Object getBean(String name, Object... args) throws BeansException {
		return doGetBean(name, null, args, false);
	}

	/**
	 * Return an instance, which may be shared or independent, of the specified bean.
	 * @param name the name of the bean to retrieve
	 * @param requiredType the required type of the bean to retrieve
	 * @param args arguments to use when creating a bean instance using explicit arguments
	 * (only applied when creating a new instance as opposed to retrieving an existing one)
	 * @return an instance of the bean
	 * @throws BeansException if the bean could not be created
	 */
	public <T> T getBean(String name, @Nullable Class<T> requiredType, @Nullable Object... args)
			throws BeansException {

		return doGetBean(name, requiredType, args, false);
	}

	/**
	 * Return an instance, which may be shared or independent, of the specified bean.
	 * @param name the name of the bean to retrieve
	 * @param requiredType the required type of the bean to retrieve
	 * @param args arguments to use when creating a bean instance using explicit arguments
	 * (only applied when creating a new instance as opposed to retrieving an existing one)
	 * @param typeCheckOnly whether the instance is obtained for a type check,
	 * not for actual use
	 * @return an instance of the bean
	 * @throws BeansException if the bean could not be created
	 */
	@SuppressWarnings("unchecked")
	protected <T> T doGetBean(final String name, @Nullable final Class<T> requiredType,
			@Nullable final Object[] args, boolean typeCheckOnly) throws BeansException {

		final String beanName = transformedBeanName(name);
		Object bean;
		//使用三级缓存的模式获取Bean
		// Eagerly check singleton cache for manually registered singletons.
		Object sharedInstance = getSingleton(beanName);
		if (sharedInstance != null && args == null) {
			if (logger.isTraceEnabled()) {
				//如果Bean正在创建，则如法完成实例化
				if (isSingletonCurrentlyInCreation(beanName)) {
					logger.trace("Returning eagerly cached instance of singleton bean '" + beanName +
							"' that is not fully initialized yet - a consequence of a circular reference");
				}
				else {
					logger.trace("Returning cached instance of singleton bean '" + beanName + "'");
				}
			}
			//将获取的Bean转换为要提供的Bean
			bean = getObjectForBeanInstance(sharedInstance, name, beanName, null);
		}

		else {
			// 原型模式的循环依赖将会抛出异常
			// Fail if we're already creating this bean instance:
			// We're assumably within a circular reference.
			if (isPrototypeCurrentlyInCreation(beanName)) {
				throw new BeanCurrentlyInCreationException(beanName);
			}
			// 尝试从父容器中获取
			// Check if bean definition exists in this factory.
			BeanFactory parentBeanFactory = getParentBeanFactory();
			// 父容器不为空
			if (parentBeanFactory != null && !containsBeanDefinition(beanName)) {
				// 获取原始的BeanName
				// Not found -> check parent.
				String nameToLookup = originalBeanName(name);
				if (parentBeanFactory instanceof AbstractBeanFactory) {
					return ((AbstractBeanFactory) parentBeanFactory).doGetBean(
							nameToLookup, requiredType, args, typeCheckOnly);
				}
				else if (args != null) {
					// Delegation to parent with explicit args.
					return (T) parentBeanFactory.getBean(nameToLookup, args);
				}
				else if (requiredType != null) {
					// No args -> delegate to standard getBean method.
					return parentBeanFactory.getBean(nameToLookup, requiredType);
				}
				else {
					return (T) parentBeanFactory.getBean(nameToLookup);
				}
			}
			// 如果是创建Bean而不是检查Bean
			if (!typeCheckOnly) {
				// 标记这个Bean是创建过的
				markBeanAsCreated(beanName);
			}

			try {
				// 从容器中获得GenericBeanDefinition并转换成RootBeanDefinition
				final RootBeanDefinition mbd = getMergedLocalBeanDefinition(beanName);
				//检查合并过的BeanDefinition
				checkMergedBeanDefinition(mbd, beanName, args);
				// 保证当前需要创建的bean所依赖的bean的初始化。在这里处理依赖的Bean
				// Guarantee initialization of beans that the current bean depends on.
				String[] dependsOn = mbd.getDependsOn();
				if (dependsOn != null) {
					for (String dep : dependsOn) {
						// 检查bean和指定的依赖是否已经有依赖关系
						if (isDependent(beanName, dep)) {
							throw new BeanCreationException(mbd.getResourceDescription(), beanName,
									"Circular depends-on relationship between '" + beanName + "' and '" + dep + "'");
						}
						// 注册依赖关系
						registerDependentBean(dep, beanName);
						try {
							// 获取Bean
							getBean(dep);
						}
						catch (NoSuchBeanDefinitionException ex) {
							throw new BeanCreationException(mbd.getResourceDescription(), beanName,
									"'" + beanName + "' depends on missing bean '" + dep + "'", ex);
						}
					}
				}
				// 开始创建Bean
				// Create bean instance.
				if (mbd.isSingleton()) {
					// 是单例模式的bean
					sharedInstance = getSingleton(beanName, () -> {
						try {
							//创建Bean
							return createBean(beanName, mbd, args);
						}
						catch (BeansException ex) {
							// 手动从单例模式bean的缓存中清除缓存
							// 他可能是没有创建完成而提前暴露出去的，已用来解决循环依赖
							// 还需要删除引用了这个提前暴露bean的其他bean
							// Explicitly remove instance from singleton cache: It might have been put there
							// eagerly by the creation process, to allow for circular reference resolution.
							// Also remove any beans that received a temporary reference to the bean.
							destroySingleton(beanName);
							throw ex;
						}
					});
					// 从工厂中获取Bean对象（IOC管理的）
					bean = getObjectForBeanInstance(sharedInstance, name, beanName, mbd);
				}

				else if (mbd.isPrototype()) {
					// 如果是原型模式，则直接创建新的对象
					// It's a prototype -> create a new instance.
					Object prototypeInstance = null;
					try {
						// 原型模式创建Bean的前置处理
						beforePrototypeCreation(beanName);
						// 创建原型Bean
						prototypeInstance = createBean(beanName, mbd, args);
					}
					finally {
						// 原型模式创建Bean的后置处理
						afterPrototypeCreation(beanName);
					}
					// 从工厂中获取Bean对象（IOC管理的）
					bean = getObjectForBeanInstance(prototypeInstance, name, beanName, mbd);
				}

				else {
					// Spring本身支持一共五种作用域
					// 1. singleton 单例，每个容器有一个bean
					// 2. prototype 原型，每次创建都是新的bean
					// 3. request 每次request创建一个
					// 4. session 每个session创建一个
					// 5. globalSession 全局 session创建一个
					String scopeName = mbd.getScope();
					final Scope scope = this.scopes.get(scopeName);
					if (scope == null) {
						throw new IllegalStateException("No Scope registered for scope name '" + scopeName + "'");
					}
					try {
						// 通过scope来获取，会先从缓存中尝试获取，再来创建实例
						Object scopedInstance = scope.get(beanName, () -> {
							// 复用原型模式的前置处理
							beforePrototypeCreation(beanName);
							try {
								// 创建Bean
								return createBean(beanName, mbd, args);
							}
							finally {
								// 复用原型模式的后置处理
								afterPrototypeCreation(beanName);
							}
						});
						// // 从工厂中获取Bean对象（IOC管理的）
						bean = getObjectForBeanInstance(scopedInstance, name, beanName, mbd);
					}
					catch (IllegalStateException ex) {
						throw new BeanCreationException(beanName,
								"Scope '" + scopeName + "' is not active for the current thread; consider " +
								"defining a scoped proxy for this bean if you intend to refer to it from a singleton",
								ex);
					}
				}
			}
			catch (BeansException ex) {
				//创建失败，清除这个bean的已创建标志
				cleanupAfterBeanCreationFailure(beanName);
				throw ex;
			}
		}

		// Check if required type matches the type of the actual bean instance.
		if (requiredType != null && !requiredType.isInstance(bean)) {
			try {
				T convertedBean = getTypeConverter().convertIfNecessary(bean, requiredType);
				if (convertedBean == null) {
					throw new BeanNotOfRequiredTypeException(name, requiredType, bean.getClass());
				}
				return convertedBean;
			}
			catch (TypeMismatchException ex) {
				if (logger.isTraceEnabled()) {
					logger.trace("Failed to convert bean '" + name + "' to required type '" +
							ClassUtils.getQualifiedName(requiredType) + "'", ex);
				}
				throw new BeanNotOfRequiredTypeException(name, requiredType, bean.getClass());
			}
		}
		return (T) bean;
	}

	@Override
	public boolean containsBean(String name) {
		String beanName = transformedBeanName(name);
		if (containsSingleton(beanName) || containsBeanDefinition(beanName)) {
			return (!BeanFactoryUtils.isFactoryDereference(name) || isFactoryBean(name));
		}
		// Not found -> check parent.
		BeanFactory parentBeanFactory = getParentBeanFactory();
		return (parentBeanFactory != null && parentBeanFactory.containsBean(originalBeanName(name)));
	}

	@Override
	public boolean isSingleton(String name) throws NoSuchBeanDefinitionException {
		String beanName = transformedBeanName(name);

		Object beanInstance = getSingleton(beanName, false);
		if (beanInstance != null) {
			if (beanInstance instanceof FactoryBean) {
				return (BeanFactoryUtils.isFactoryDereference(name) || ((FactoryBean<?>) beanInstance).isSingleton());
			}
			else {
				return !BeanFactoryUtils.isFactoryDereference(name);
			}
		}

		// No singleton instance found -> check bean definition.
		BeanFactory parentBeanFactory = getParentBeanFactory();
		if (parentBeanFactory != null && !containsBeanDefinition(beanName)) {
			// No bean definition found in this factory -> delegate to parent.
			return parentBeanFactory.isSingleton(originalBeanName(name));
		}

		RootBeanDefinition mbd = getMergedLocalBeanDefinition(beanName);

		// In case of FactoryBean, return singleton status of created object if not a dereference.
		if (mbd.isSingleton()) {
			if (isFactoryBean(beanName, mbd)) {
				if (BeanFactoryUtils.isFactoryDereference(name)) {
					return true;
				}
				FactoryBean<?> factoryBean = (FactoryBean<?>) getBean(FACTORY_BEAN_PREFIX + beanName);
				return factoryBean.isSingleton();
			}
			else {
				return !BeanFactoryUtils.isFactoryDereference(name);
			}
		}
		else {
			return false;
		}
	}

	@Override
	public boolean isPrototype(String name) throws NoSuchBeanDefinitionException {
		String beanName = transformedBeanName(name);

		BeanFactory parentBeanFactory = getParentBeanFactory();
		if (parentBeanFactory != null && !containsBeanDefinition(beanName)) {
			// No bean definition found in this factory -> delegate to parent.
			return parentBeanFactory.isPrototype(originalBeanName(name));
		}

		RootBeanDefinition mbd = getMergedLocalBeanDefinition(beanName);
		if (mbd.isPrototype()) {
			// In case of FactoryBean, return singleton status of created object if not a dereference.
			return (!BeanFactoryUtils.isFactoryDereference(name) || isFactoryBean(beanName, mbd));
		}

		// Singleton or scoped - not a prototype.
		// However, FactoryBean may still produce a prototype object...
		if (BeanFactoryUtils.isFactoryDereference(name)) {
			return false;
		}
		if (isFactoryBean(beanName, mbd)) {
			final FactoryBean<?> fb = (FactoryBean<?>) getBean(FACTORY_BEAN_PREFIX + beanName);
			if (System.getSecurityManager() != null) {
				return AccessController.doPrivileged((PrivilegedAction<Boolean>) () ->
						((fb instanceof SmartFactoryBean && ((SmartFactoryBean<?>) fb).isPrototype()) || !fb.isSingleton()),
						getAccessControlContext());
			}
			else {
				return ((fb instanceof SmartFactoryBean && ((SmartFactoryBean<?>) fb).isPrototype()) ||
						!fb.isSingleton());
			}
		}
		else {
			return false;
		}
	}

	@Override
	public boolean isTypeMatch(String name, ResolvableType typeToMatch) throws NoSuchBeanDefinitionException {
		return isTypeMatch(name, typeToMatch, true);
	}

	/**
	 * Internal extended variant of {@link #isTypeMatch(String, ResolvableType)}
	 * to check whether the bean with the given name matches the specified type. Allow
	 * additional constraints to be applied to ensure that beans are not created early.
	 * @param name the name of the bean to query
	 * @param typeToMatch the type to match against (as a
	 * {@code ResolvableType})
	 * @return {@code true} if the bean type matches, {@code false} if it
	 * doesn't match or cannot be determined yet
	 * @throws NoSuchBeanDefinitionException if there is no bean with the given name
	 * @since 5.2
	 * @see #getBean
	 * @see #getType
	 */
	protected boolean isTypeMatch(String name, ResolvableType typeToMatch, boolean allowFactoryBeanInit)
			throws NoSuchBeanDefinitionException {

		String beanName = transformedBeanName(name);
		boolean isFactoryDereference = BeanFactoryUtils.isFactoryDereference(name);

		// Check manually registered singletons.
		Object beanInstance = getSingleton(beanName, false);
		if (beanInstance != null && beanInstance.getClass() != NullBean.class) {
			if (beanInstance instanceof FactoryBean) {
				if (!isFactoryDereference) {
					Class<?> type = getTypeForFactoryBean((FactoryBean<?>) beanInstance);
					return (type != null && typeToMatch.isAssignableFrom(type));
				}
				else {
					return typeToMatch.isInstance(beanInstance);
				}
			}
			else if (!isFactoryDereference) {
				if (typeToMatch.isInstance(beanInstance)) {
					// Direct match for exposed instance?
					return true;
				}
				else if (typeToMatch.hasGenerics() && containsBeanDefinition(beanName)) {
					// Generics potentially only match on the target class, not on the proxy...
					RootBeanDefinition mbd = getMergedLocalBeanDefinition(beanName);
					Class<?> targetType = mbd.getTargetType();
					if (targetType != null && targetType != ClassUtils.getUserClass(beanInstance)) {
						// Check raw class match as well, making sure it's exposed on the proxy.
						Class<?> classToMatch = typeToMatch.resolve();
						if (classToMatch != null && !classToMatch.isInstance(beanInstance)) {
							return false;
						}
						if (typeToMatch.isAssignableFrom(targetType)) {
							return true;
						}
					}
					ResolvableType resolvableType = mbd.targetType;
					if (resolvableType == null) {
						resolvableType = mbd.factoryMethodReturnType;
					}
					return (resolvableType != null && typeToMatch.isAssignableFrom(resolvableType));
				}
			}
			return false;
		}
		else if (containsSingleton(beanName) && !containsBeanDefinition(beanName)) {
			// null instance registered
			return false;
		}

		// No singleton instance found -> check bean definition.
		BeanFactory parentBeanFactory = getParentBeanFactory();
		if (parentBeanFactory != null && !containsBeanDefinition(beanName)) {
			// No bean definition found in this factory -> delegate to parent.
			return parentBeanFactory.isTypeMatch(originalBeanName(name), typeToMatch);
		}

		// Retrieve corresponding bean definition.
		RootBeanDefinition mbd = getMergedLocalBeanDefinition(beanName);
		BeanDefinitionHolder dbd = mbd.getDecoratedDefinition();

		// Setup the types that we want to match against
		Class<?> classToMatch = typeToMatch.resolve();
		if (classToMatch == null) {
			classToMatch = FactoryBean.class;
		}
		Class<?>[] typesToMatch = (FactoryBean.class == classToMatch ?
				new Class<?>[] {classToMatch} : new Class<?>[] {FactoryBean.class, classToMatch});


		// Attempt to predict the bean type
		Class<?> predictedType = null;

		// We're looking for a regular reference but we're a factory bean that has
		// a decorated bean definition. The target bean should be the same type
		// as FactoryBean would ultimately return.
		if (!isFactoryDereference && dbd != null && isFactoryBean(beanName, mbd)) {
			// We should only attempt if the user explicitly set lazy-init to true
			// and we know the merged bean definition is for a factory bean.
			if (!mbd.isLazyInit() || allowFactoryBeanInit) {
				RootBeanDefinition tbd = getMergedBeanDefinition(dbd.getBeanName(), dbd.getBeanDefinition(), mbd);
				Class<?> targetType = predictBeanType(dbd.getBeanName(), tbd, typesToMatch);
				if (targetType != null && !FactoryBean.class.isAssignableFrom(targetType)) {
					predictedType = targetType;
				}
			}
		}

		// If we couldn't use the target type, try regular prediction.
		if (predictedType == null) {
			predictedType = predictBeanType(beanName, mbd, typesToMatch);
			if (predictedType == null) {
				return false;
			}
		}

		// Attempt to get the actual ResolvableType for the bean.
		ResolvableType beanType = null;

		// If it's a FactoryBean, we want to look at what it creates, not the factory class.
		if (FactoryBean.class.isAssignableFrom(predictedType)) {
			if (beanInstance == null && !isFactoryDereference) {
				beanType = getTypeForFactoryBean(beanName, mbd, allowFactoryBeanInit);
				predictedType = beanType.resolve();
				if (predictedType == null) {
					return false;
				}
			}
		}
		else if (isFactoryDereference) {
			// Special case: A SmartInstantiationAwareBeanPostProcessor returned a non-FactoryBean
			// type but we nevertheless are being asked to dereference a FactoryBean...
			// Let's check the original bean class and proceed with it if it is a FactoryBean.
			predictedType = predictBeanType(beanName, mbd, FactoryBean.class);
			if (predictedType == null || !FactoryBean.class.isAssignableFrom(predictedType)) {
				return false;
			}
		}

		// We don't have an exact type but if bean definition target type or the factory
		// method return type matches the predicted type then we can use that.
		if (beanType == null) {
			ResolvableType definedType = mbd.targetType;
			if (definedType == null) {
				definedType = mbd.factoryMethodReturnType;
			}
			if (definedType != null && definedType.resolve() == predictedType) {
				beanType = definedType;
			}
		}

		// If we have a bean type use it so that generics are considered
		if (beanType != null) {
			return typeToMatch.isAssignableFrom(beanType);
		}

		// If we don't have a bean type, fallback to the predicted type
		return typeToMatch.isAssignableFrom(predictedType);
	}

	@Override
	public boolean isTypeMatch(String name, Class<?> typeToMatch) throws NoSuchBeanDefinitionException {
		return isTypeMatch(name, ResolvableType.forRawClass(typeToMatch));
	}

	@Override
	@Nullable
	public Class<?> getType(String name) throws NoSuchBeanDefinitionException {
		return getType(name, true);
	}

	@Override
	@Nullable
	public Class<?> getType(String name, boolean allowFactoryBeanInit) throws NoSuchBeanDefinitionException {
		String beanName = transformedBeanName(name);

		// Check manually registered singletons.
		Object beanInstance = getSingleton(beanName, false);
		if (beanInstance != null && beanInstance.getClass() != NullBean.class) {
			if (beanInstance instanceof FactoryBean && !BeanFactoryUtils.isFactoryDereference(name)) {
				return getTypeForFactoryBean((FactoryBean<?>) beanInstance);
			}
			else {
				return beanInstance.getClass();
			}
		}

		// No singleton instance found -> check bean definition.
		BeanFactory parentBeanFactory = getParentBeanFactory();
		if (parentBeanFactory != null && !containsBeanDefinition(beanName)) {
			// No bean definition found in this factory -> delegate to parent.
			return parentBeanFactory.getType(originalBeanName(name));
		}

		RootBeanDefinition mbd = getMergedLocalBeanDefinition(beanName);

		// Check decorated bean definition, if any: We assume it'll be easier
		// to determine the decorated bean's type than the proxy's type.
		BeanDefinitionHolder dbd = mbd.getDecoratedDefinition();
		if (dbd != null && !BeanFactoryUtils.isFactoryDereference(name)) {
			RootBeanDefinition tbd = getMergedBeanDefinition(dbd.getBeanName(), dbd.getBeanDefinition(), mbd);
			Class<?> targetClass = predictBeanType(dbd.getBeanName(), tbd);
			if (targetClass != null && !FactoryBean.class.isAssignableFrom(targetClass)) {
				return targetClass;
			}
		}

		Class<?> beanClass = predictBeanType(beanName, mbd);

		// Check bean class whether we're dealing with a FactoryBean.
		if (beanClass != null && FactoryBean.class.isAssignableFrom(beanClass)) {
			if (!BeanFactoryUtils.isFactoryDereference(name)) {
				// If it's a FactoryBean, we want to look at what it creates, not at the factory class.
				return getTypeForFactoryBean(beanName, mbd, allowFactoryBeanInit).resolve();
			}
			else {
				return beanClass;
			}
		}
		else {
			return (!BeanFactoryUtils.isFactoryDereference(name) ? beanClass : null);
		}
	}

	@Override
	public String[] getAliases(String name) {
		String beanName = transformedBeanName(name);
		List<String> aliases = new ArrayList<>();
		boolean factoryPrefix = name.startsWith(FACTORY_BEAN_PREFIX);
		String fullBeanName = beanName;
		if (factoryPrefix) {
			fullBeanName = FACTORY_BEAN_PREFIX + beanName;
		}
		if (!fullBeanName.equals(name)) {
			aliases.add(fullBeanName);
		}
		String[] retrievedAliases = super.getAliases(beanName);
		for (String retrievedAlias : retrievedAliases) {
			String alias = (factoryPrefix ? FACTORY_BEAN_PREFIX : "") + retrievedAlias;
			if (!alias.equals(name)) {
				aliases.add(alias);
			}
		}
		if (!containsSingleton(beanName) && !containsBeanDefinition(beanName)) {
			BeanFactory parentBeanFactory = getParentBeanFactory();
			if (parentBeanFactory != null) {
				aliases.addAll(Arrays.asList(parentBeanFactory.getAliases(fullBeanName)));
			}
		}
		return StringUtils.toStringArray(aliases);
	}


	//---------------------------------------------------------------------
	// Implementation of HierarchicalBeanFactory interface
	//---------------------------------------------------------------------

	@Override
	@Nullable
	public BeanFactory getParentBeanFactory() {
		return this.parentBeanFactory;
	}

	@Override
	public boolean containsLocalBean(String name) {
		String beanName = transformedBeanName(name);
		return ((containsSingleton(beanName) || containsBeanDefinition(beanName)) &&
				(!BeanFactoryUtils.isFactoryDereference(name) || isFactoryBean(beanName)));
	}


	//---------------------------------------------------------------------
	// Implementation of ConfigurableBeanFactory interface
	//---------------------------------------------------------------------

	@Override
	public void setParentBeanFactory(@Nullable BeanFactory parentBeanFactory) {
		if (this.parentBeanFactory != null && this.parentBeanFactory != parentBeanFactory) {
			throw new IllegalStateException("Already associated with parent BeanFactory: " + this.parentBeanFactory);
		}
		this.parentBeanFactory = parentBeanFactory;
	}

	@Override
	public void setBeanClassLoader(@Nullable ClassLoader beanClassLoader) {
		this.beanClassLoader = (beanClassLoader != null ? beanClassLoader : ClassUtils.getDefaultClassLoader());
	}

	@Override
	@Nullable
	public ClassLoader getBeanClassLoader() {
		return this.beanClassLoader;
	}

	@Override
	public void setTempClassLoader(@Nullable ClassLoader tempClassLoader) {
		this.tempClassLoader = tempClassLoader;
	}

	@Override
	@Nullable
	public ClassLoader getTempClassLoader() {
		return this.tempClassLoader;
	}

	@Override
	public void setCacheBeanMetadata(boolean cacheBeanMetadata) {
		this.cacheBeanMetadata = cacheBeanMetadata;
	}

	@Override
	public boolean isCacheBeanMetadata() {
		return this.cacheBeanMetadata;
	}

	@Override
	public void setBeanExpressionResolver(@Nullable BeanExpressionResolver resolver) {
		this.beanExpressionResolver = resolver;
	}

	@Override
	@Nullable
	public BeanExpressionResolver getBeanExpressionResolver() {
		return this.beanExpressionResolver;
	}

	@Override
	public void setConversionService(@Nullable ConversionService conversionService) {
		this.conversionService = conversionService;
	}

	@Override
	@Nullable
	public ConversionService getConversionService() {
		return this.conversionService;
	}

	@Override
	public void addPropertyEditorRegistrar(PropertyEditorRegistrar registrar) {
		Assert.notNull(registrar, "PropertyEditorRegistrar must not be null");
		this.propertyEditorRegistrars.add(registrar);
	}

	/**
	 * Return the set of PropertyEditorRegistrars.
	 */
	public Set<PropertyEditorRegistrar> getPropertyEditorRegistrars() {
		return this.propertyEditorRegistrars;
	}

	@Override
	public void registerCustomEditor(Class<?> requiredType, Class<? extends PropertyEditor> propertyEditorClass) {
		Assert.notNull(requiredType, "Required type must not be null");
		Assert.notNull(propertyEditorClass, "PropertyEditor class must not be null");
		this.customEditors.put(requiredType, propertyEditorClass);
	}

	@Override
	public void copyRegisteredEditorsTo(PropertyEditorRegistry registry) {
		registerCustomEditors(registry);
	}

	/**
	 * Return the map of custom editors, with Classes as keys and PropertyEditor classes as values.
	 */
	public Map<Class<?>, Class<? extends PropertyEditor>> getCustomEditors() {
		return this.customEditors;
	}

	@Override
	public void setTypeConverter(TypeConverter typeConverter) {
		this.typeConverter = typeConverter;
	}

	/**
	 * Return the custom TypeConverter to use, if any.
	 * @return the custom TypeConverter, or {@code null} if none specified
	 */
	@Nullable
	protected TypeConverter getCustomTypeConverter() {
		return this.typeConverter;
	}

	@Override
	public TypeConverter getTypeConverter() {
		TypeConverter customConverter = getCustomTypeConverter();
		if (customConverter != null) {
			return customConverter;
		}
		else {
			// Build default TypeConverter, registering custom editors.
			SimpleTypeConverter typeConverter = new SimpleTypeConverter();
			typeConverter.setConversionService(getConversionService());
			registerCustomEditors(typeConverter);
			return typeConverter;
		}
	}

	@Override
	public void addEmbeddedValueResolver(StringValueResolver valueResolver) {
		Assert.notNull(valueResolver, "StringValueResolver must not be null");
		this.embeddedValueResolvers.add(valueResolver);
	}

	@Override
	public boolean hasEmbeddedValueResolver() {
		return !this.embeddedValueResolvers.isEmpty();
	}

	@Override
	@Nullable
	public String resolveEmbeddedValue(@Nullable String value) {
		if (value == null) {
			return null;
		}
		String result = value;
		for (StringValueResolver resolver : this.embeddedValueResolvers) {
			result = resolver.resolveStringValue(result);
			if (result == null) {
				return null;
			}
		}
		return result;
	}

	@Override
	public void addBeanPostProcessor(BeanPostProcessor beanPostProcessor) {
		Assert.notNull(beanPostProcessor, "BeanPostProcessor must not be null");
		// Remove from old position, if any
		this.beanPostProcessors.remove(beanPostProcessor);
		// Track whether it is instantiation/destruction aware
		if (beanPostProcessor instanceof InstantiationAwareBeanPostProcessor) {
			this.hasInstantiationAwareBeanPostProcessors = true;
		}
		if (beanPostProcessor instanceof DestructionAwareBeanPostProcessor) {
			this.hasDestructionAwareBeanPostProcessors = true;
		}
		// Add to end of list
		this.beanPostProcessors.add(beanPostProcessor);
	}

	@Override
	public int getBeanPostProcessorCount() {
		return this.beanPostProcessors.size();
	}

	/**
	 * Return the list of BeanPostProcessors that will get applied
	 * to beans created with this factory.
	 */
	public List<BeanPostProcessor> getBeanPostProcessors() {
		return this.beanPostProcessors;
	}

	/**
	 * 判断是否有注册过InstantiationAwareBeanPostProcessor类型的bean（前后置处理器）
	 * Return whether this factory holds a InstantiationAwareBeanPostProcessor
	 * that will get applied to singleton beans on shutdown.
	 * @see #addBeanPostProcessor
	 * @see org.springframework.beans.factory.config.InstantiationAwareBeanPostProcessor
	 */
	protected boolean hasInstantiationAwareBeanPostProcessors() {
		return this.hasInstantiationAwareBeanPostProcessors;
	}

	/**
	 * Return whether this factory holds a DestructionAwareBeanPostProcessor
	 * that will get applied to singleton beans on shutdown.
	 * @see #addBeanPostProcessor
	 * @see org.springframework.beans.factory.config.DestructionAwareBeanPostProcessor
	 */
	protected boolean hasDestructionAwareBeanPostProcessors() {
		return this.hasDestructionAwareBeanPostProcessors;
	}

	@Override
	public void registerScope(String scopeName, Scope scope) {
		Assert.notNull(scopeName, "Scope identifier must not be null");
		Assert.notNull(scope, "Scope must not be null");
		if (SCOPE_SINGLETON.equals(scopeName) || SCOPE_PROTOTYPE.equals(scopeName)) {
			throw new IllegalArgumentException("Cannot replace existing scopes 'singleton' and 'prototype'");
		}
		Scope previous = this.scopes.put(scopeName, scope);
		if (previous != null && previous != scope) {
			if (logger.isDebugEnabled()) {
				logger.debug("Replacing scope '" + scopeName + "' from [" + previous + "] to [" + scope + "]");
			}
		}
		else {
			if (logger.isTraceEnabled()) {
				logger.trace("Registering scope '" + scopeName + "' with implementation [" + scope + "]");
			}
		}
	}

	@Override
	public String[] getRegisteredScopeNames() {
		return StringUtils.toStringArray(this.scopes.keySet());
	}

	@Override
	@Nullable
	public Scope getRegisteredScope(String scopeName) {
		Assert.notNull(scopeName, "Scope identifier must not be null");
		return this.scopes.get(scopeName);
	}

	/**
	 * Set the security context provider for this bean factory. If a security manager
	 * is set, interaction with the user code will be executed using the privileged
	 * of the provided security context.
	 */
	public void setSecurityContextProvider(SecurityContextProvider securityProvider) {
		this.securityContextProvider = securityProvider;
	}

	/**
	 * Delegate the creation of the access control context to the
	 * {@link #setSecurityContextProvider SecurityContextProvider}.
	 */
	@Override
	public AccessControlContext getAccessControlContext() {
		return (this.securityContextProvider != null ?
				this.securityContextProvider.getAccessControlContext() :
				AccessController.getContext());
	}

	@Override
	public void copyConfigurationFrom(ConfigurableBeanFactory otherFactory) {
		Assert.notNull(otherFactory, "BeanFactory must not be null");
		setBeanClassLoader(otherFactory.getBeanClassLoader());
		setCacheBeanMetadata(otherFactory.isCacheBeanMetadata());
		setBeanExpressionResolver(otherFactory.getBeanExpressionResolver());
		setConversionService(otherFactory.getConversionService());
		if (otherFactory instanceof AbstractBeanFactory) {
			AbstractBeanFactory otherAbstractFactory = (AbstractBeanFactory) otherFactory;
			this.propertyEditorRegistrars.addAll(otherAbstractFactory.propertyEditorRegistrars);
			this.customEditors.putAll(otherAbstractFactory.customEditors);
			this.typeConverter = otherAbstractFactory.typeConverter;
			this.beanPostProcessors.addAll(otherAbstractFactory.beanPostProcessors);
			this.hasInstantiationAwareBeanPostProcessors = this.hasInstantiationAwareBeanPostProcessors ||
					otherAbstractFactory.hasInstantiationAwareBeanPostProcessors;
			this.hasDestructionAwareBeanPostProcessors = this.hasDestructionAwareBeanPostProcessors ||
					otherAbstractFactory.hasDestructionAwareBeanPostProcessors;
			this.scopes.putAll(otherAbstractFactory.scopes);
			this.securityContextProvider = otherAbstractFactory.securityContextProvider;
		}
		else {
			setTypeConverter(otherFactory.getTypeConverter());
			String[] otherScopeNames = otherFactory.getRegisteredScopeNames();
			for (String scopeName : otherScopeNames) {
				this.scopes.put(scopeName, otherFactory.getRegisteredScope(scopeName));
			}
		}
	}

	/**
	 * Return a 'merged' BeanDefinition for the given bean name,
	 * merging a child bean definition with its parent if necessary.
	 * <p>This {@code getMergedBeanDefinition} considers bean definition
	 * in ancestors as well.
	 * @param name the name of the bean to retrieve the merged definition for
	 * (may be an alias)
	 * @return a (potentially merged) RootBeanDefinition for the given bean
	 * @throws NoSuchBeanDefinitionException if there is no bean with the given name
	 * @throws BeanDefinitionStoreException in case of an invalid bean definition
	 */
	@Override
	public BeanDefinition getMergedBeanDefinition(String name) throws BeansException {
		String beanName = transformedBeanName(name);
		// Efficiently check whether bean definition exists in this factory.
		if (!containsBeanDefinition(beanName) && getParentBeanFactory() instanceof ConfigurableBeanFactory) {
			return ((ConfigurableBeanFactory) getParentBeanFactory()).getMergedBeanDefinition(beanName);
		}
		// Resolve merged bean definition locally.
		return getMergedLocalBeanDefinition(beanName);
	}

	@Override
	public boolean isFactoryBean(String name) throws NoSuchBeanDefinitionException {
		String beanName = transformedBeanName(name);
		Object beanInstance = getSingleton(beanName, false);
		if (beanInstance != null) {
			return (beanInstance instanceof FactoryBean);
		}
		// No singleton instance found -> check bean definition.
		if (!containsBeanDefinition(beanName) && getParentBeanFactory() instanceof ConfigurableBeanFactory) {
			// No bean definition found in this factory -> delegate to parent.
			return ((ConfigurableBeanFactory) getParentBeanFactory()).isFactoryBean(name);
		}
		return isFactoryBean(beanName, getMergedLocalBeanDefinition(beanName));
	}

	@Override
	public boolean isActuallyInCreation(String beanName) {
		return (isSingletonCurrentlyInCreation(beanName) || isPrototypeCurrentlyInCreation(beanName));
	}

	/**
	 * 根据指定的BeanName返回当前是否正在创建原型模式的Bean
	 * Return whether the specified prototype bean is currently in creation
	 * (within the current thread).
	 * @param beanName the name of the bean
	 */
	protected boolean isPrototypeCurrentlyInCreation(String beanName) {
		Object curVal = this.prototypesCurrentlyInCreation.get();
		return (curVal != null &&
				(curVal.equals(beanName) || (curVal instanceof Set && ((Set<?>) curVal).contains(beanName))));
	}

	/**
	 * 原型模式Bean创建的前置处理
	 * Callback before prototype creation.
	 * 默认实现将原型注册为当前正在创建的状态。
	 * <p>The default implementation register the prototype as currently in creation.
	 * @param beanName the name of the prototype about to be created
	 * @see #isPrototypeCurrentlyInCreation
	 */
	@SuppressWarnings("unchecked")
	protected void beforePrototypeCreation(String beanName) {
		Object curVal = this.prototypesCurrentlyInCreation.get();
		if (curVal == null) {
			this.prototypesCurrentlyInCreation.set(beanName);
		}
		else if (curVal instanceof String) {
			Set<String> beanNameSet = new HashSet<>(2);
			beanNameSet.add((String) curVal);
			beanNameSet.add(beanName);
			this.prototypesCurrentlyInCreation.set(beanNameSet);
		}
		else {
			Set<String> beanNameSet = (Set<String>) curVal;
			beanNameSet.add(beanName);
		}
	}

	/**
	 * 原型模式Bean创建的后置处理
	 * Callback after prototype creation.
	 * 默认实现将原型标记为不在创建中。
	 * <p>The default implementation marks the prototype as not in creation anymore.
	 * @param beanName the name of the prototype that has been created
	 * @see #isPrototypeCurrentlyInCreation
	 */
	@SuppressWarnings("unchecked")
	protected void afterPrototypeCreation(String beanName) {
		Object curVal = this.prototypesCurrentlyInCreation.get();
		if (curVal instanceof String) {
			this.prototypesCurrentlyInCreation.remove();
		}
		else if (curVal instanceof Set) {
			Set<String> beanNameSet = (Set<String>) curVal;
			beanNameSet.remove(beanName);
			if (beanNameSet.isEmpty()) {
				this.prototypesCurrentlyInCreation.remove();
			}
		}
	}

	@Override
	public void destroyBean(String beanName, Object beanInstance) {
		destroyBean(beanName, beanInstance, getMergedLocalBeanDefinition(beanName));
	}

	/**
	 * Destroy the given bean instance (usually a prototype instance
	 * obtained from this factory) according to the given bean definition.
	 * @param beanName the name of the bean definition
	 * @param bean the bean instance to destroy
	 * @param mbd the merged bean definition
	 */
	protected void destroyBean(String beanName, Object bean, RootBeanDefinition mbd) {
		new DisposableBeanAdapter(bean, beanName, mbd, getBeanPostProcessors(), getAccessControlContext()).destroy();
	}

	@Override
	public void destroyScopedBean(String beanName) {
		RootBeanDefinition mbd = getMergedLocalBeanDefinition(beanName);
		if (mbd.isSingleton() || mbd.isPrototype()) {
			throw new IllegalArgumentException(
					"Bean name '" + beanName + "' does not correspond to an object in a mutable scope");
		}
		String scopeName = mbd.getScope();
		Scope scope = this.scopes.get(scopeName);
		if (scope == null) {
			throw new IllegalStateException("No Scope SPI registered for scope name '" + scopeName + "'");
		}
		Object bean = scope.remove(beanName);
		if (bean != null) {
			destroyBean(beanName, bean, mbd);
		}
	}


	//---------------------------------------------------------------------
	// Implementation methods
	//---------------------------------------------------------------------

	/**
	 * 返回bean名称，在必要时去掉工厂的取消引用前缀，并将别名解析为规范名称。
	 * Return the bean name, stripping out the factory dereference prefix if necessary,
	 * and resolving aliases to canonical names.
	 * @param name the user-specified name
	 * @return the transformed bean name
	 */
	protected String transformedBeanName(String name) {
		return canonicalName(BeanFactoryUtils.transformedBeanName(name));
	}

	/**
	 * 确定原始bean名称，将本地定义的别名解析为规范名称。
	 * Determine the original bean name, resolving locally defined aliases to canonical names.
	 * @param name the user-specified name
	 * @return the original bean name
	 */
	protected String originalBeanName(String name) {
		// 去掉别名
		String beanName = transformedBeanName(name);
		// 返回原始Bean Name
		if (name.startsWith(FACTORY_BEAN_PREFIX)) {
			beanName = FACTORY_BEAN_PREFIX + beanName;
		}
		return beanName;
	}

	/**
	 * Initialize the given BeanWrapper with the custom editors registered
	 * with this factory. To be called for BeanWrappers that will create
	 * and populate bean instances.
	 * <p>The default implementation delegates to {@link #registerCustomEditors}.
	 * Can be overridden in subclasses.
	 * @param bw the BeanWrapper to initialize
	 */
	protected void initBeanWrapper(BeanWrapper bw) {
		bw.setConversionService(getConversionService());
		registerCustomEditors(bw);
	}

	/**
	 * Initialize the given PropertyEditorRegistry with the custom editors
	 * that have been registered with this BeanFactory.
	 * <p>To be called for BeanWrappers that will create and populate bean
	 * instances, and for SimpleTypeConverter used for constructor argument
	 * and factory method type conversion.
	 * @param registry the PropertyEditorRegistry to initialize
	 */
	protected void registerCustomEditors(PropertyEditorRegistry registry) {
		PropertyEditorRegistrySupport registrySupport =
				(registry instanceof PropertyEditorRegistrySupport ? (PropertyEditorRegistrySupport) registry : null);
		if (registrySupport != null) {
			registrySupport.useConfigValueEditors();
		}
		if (!this.propertyEditorRegistrars.isEmpty()) {
			for (PropertyEditorRegistrar registrar : this.propertyEditorRegistrars) {
				try {
					registrar.registerCustomEditors(registry);
				}
				catch (BeanCreationException ex) {
					Throwable rootCause = ex.getMostSpecificCause();
					if (rootCause instanceof BeanCurrentlyInCreationException) {
						BeanCreationException bce = (BeanCreationException) rootCause;
						String bceBeanName = bce.getBeanName();
						if (bceBeanName != null && isCurrentlyInCreation(bceBeanName)) {
							if (logger.isDebugEnabled()) {
								logger.debug("PropertyEditorRegistrar [" + registrar.getClass().getName() +
										"] failed because it tried to obtain currently created bean '" +
										ex.getBeanName() + "': " + ex.getMessage());
							}
							onSuppressedException(ex);
							continue;
						}
					}
					throw ex;
				}
			}
		}
		if (!this.customEditors.isEmpty()) {
			this.customEditors.forEach((requiredType, editorClass) ->
					registry.registerCustomEditor(requiredType, BeanUtils.instantiateClass(editorClass)));
		}
	}


	/**
	 * 返回合并的RootBeanDefinition，如果指定的bean是一个子类，则遍历父bean Definition
	 * Return a merged RootBeanDefinition, traversing the parent bean definition
	 * if the specified bean corresponds to a child bean definition.
	 * @param beanName the name of the bean to retrieve the merged definition for
	 * @return a (potentially merged) RootBeanDefinition for the given bean
	 * @throws NoSuchBeanDefinitionException if there is no bean with the given name
	 * @throws BeanDefinitionStoreException in case of an invalid bean definition
	 */
	protected RootBeanDefinition getMergedLocalBeanDefinition(String beanName) throws BeansException {
		// 从缓存中获取RootBeanDefinition，有就直接返回
		// Quick check on the concurrent map first, with minimal locking.
		RootBeanDefinition mbd = this.mergedBeanDefinitions.get(beanName);
		if (mbd != null && !mbd.stale) {
			return mbd;
		}
		// 获取合并后的BeanDefinition，如果是子类的话则合并父类
		return getMergedBeanDefinition(beanName, getBeanDefinition(beanName));
	}

	/**
	 * 如果给定bean的定义是子bean Definition，则通过与父bean合并，返回给定顶级bean的RootBeanDefinition。
	 * Return a RootBeanDefinition for the given top-level bean, by merging with
	 * the parent if the given bean's definition is a child bean definition.
	 * @param beanName the name of the bean definition
	 * @param bd the original bean definition (Root/ChildBeanDefinition)
	 * @return a (potentially merged) RootBeanDefinition for the given bean
	 * @throws BeanDefinitionStoreException in case of an invalid bean definition
	 */
	protected RootBeanDefinition getMergedBeanDefinition(String beanName, BeanDefinition bd)
			throws BeanDefinitionStoreException {

		return getMergedBeanDefinition(beanName, bd, null);
	}

	/**
	 * 如果给定bean的定义是子bean Definition，则通过与父bean合并，返回给定bean的RootBeanDefinition。
	 * Return a RootBeanDefinition for the given bean, by merging with the
	 * parent if the given bean's definition is a child bean definition.
	 * @param beanName the name of the bean definition
	 * @param bd the original bean definition (Root/ChildBeanDefinition)
	 * @param containingBd the containing bean definition in case of inner bean, 内部bean的包含bean定义
	 * or {@code null} in case of a top-level bean
	 * @return a (potentially merged) RootBeanDefinition for the given bean
	 * @throws BeanDefinitionStoreException in case of an invalid bean definition
	 */
	protected RootBeanDefinition getMergedBeanDefinition(
			String beanName, BeanDefinition bd, @Nullable BeanDefinition containingBd)
			throws BeanDefinitionStoreException {

		synchronized (this.mergedBeanDefinitions) {
			RootBeanDefinition mbd = null;
			// 检查使用全锁,为了执行相同的合并实例。
			RootBeanDefinition previous = null;
			// Check with full lock now in order to enforce the same merged instance.
			if (containingBd == null) {
				// 从缓存中获取
				mbd = this.mergedBeanDefinitions.get(beanName);
			}

<<<<<<< HEAD
			if (mbd == null) {
				// 如果没有父类
=======
			if (mbd == null || mbd.stale) {
				previous = mbd;
>>>>>>> c394bdbb
				if (bd.getParentName() == null) {
					// 如果本来就属于root bean definition.则使用他的副本
					// Use copy of given root bean definition.
					if (bd instanceof RootBeanDefinition) {
						mbd = ((RootBeanDefinition) bd).cloneBeanDefinition();
					}
					else {
						mbd = new RootBeanDefinition(bd);
					}
				}
				else {
					// 有父类，这是一个Child bean definition，需要合并父类的Bean Definition
					// Child bean definition: needs to be merged with parent.
					BeanDefinition pbd;
					try {
						// 获取父类的真实Bean name
						String parentBeanName = transformedBeanName(bd.getParentName());
						// 和父类的Bean Name不同
						if (!beanName.equals(parentBeanName)) {
							//递归调用，继续获取父类
							pbd = getMergedBeanDefinition(parentBeanName);
						}
						// 和父类的Bean Name相同
						else {
							// 获取父类工厂
							BeanFactory parent = getParentBeanFactory();
							// 属于ConfigurableBeanFactory
							if (parent instanceof ConfigurableBeanFactory) {
								// 把当前类和父类进行合并
								pbd = ((ConfigurableBeanFactory) parent).getMergedBeanDefinition(parentBeanName);
							}
							else {
								throw new NoSuchBeanDefinitionException(parentBeanName,
										"Parent name '" + parentBeanName + "' is equal to bean name '" + beanName +
										"': cannot be resolved without an AbstractBeanFactory parent");
							}
						}
					}
					catch (NoSuchBeanDefinitionException ex) {
						throw new BeanDefinitionStoreException(bd.getResourceDescription(), beanName,
								"Could not resolve parent bean definition '" + bd.getParentName() + "'", ex);
					}
					// 具有重写值的深层复制。
					// Deep copy with overridden values.
					mbd = new RootBeanDefinition(pbd);
					// 处理重写逻辑
					mbd.overrideFrom(bd);
				}
				// 设置默认的单例范围，如果之前没有配置。
				// Set default singleton scope, if not configured before.
				if (!StringUtils.hasLength(mbd.getScope())) {
					mbd.setScope(SCOPE_SINGLETON);
				}
				// 非单例bean中包含的bean也不能是单例bean。
				// A bean contained in a non-singleton bean cannot be a singleton itself.
				// 让我们在这里立即纠正这个错误，因为这可能是外部bean的父-子合并的结果，
				// 在这种情况下，原始的内部bean定义将不会继承合并的外部bean的单例状态。
				// Let's correct this on the fly here, since this might be the result of
				// parent-child merging for the outer bean, in which case the original inner bean
				// definition will not have inherited the merged outer bean's singleton status.
				if (containingBd != null && !containingBd.isSingleton() && mbd.isSingleton()) {
					mbd.setScope(containingBd.getScope());
				}
				// 暂时缓存合并的bean定义
				// Cache the merged bean definition for the time being
				// (为了获取元数据的更改，稍后可能还会重新合并它)
				// (it might still get re-merged later on in order to pick up metadata changes)
				if (containingBd == null && isCacheBeanMetadata()) {
					this.mergedBeanDefinitions.put(beanName, mbd);
				}
			}
			if (previous != null) {
				copyRelevantMergedBeanDefinitionCaches(previous, mbd);
			}
			return mbd;
		}
	}

	private void copyRelevantMergedBeanDefinitionCaches(RootBeanDefinition previous, RootBeanDefinition mbd) {
		if (ObjectUtils.nullSafeEquals(mbd.getBeanClassName(), previous.getBeanClassName()) &&
				ObjectUtils.nullSafeEquals(mbd.getFactoryBeanName(), previous.getFactoryBeanName()) &&
				ObjectUtils.nullSafeEquals(mbd.getFactoryMethodName(), previous.getFactoryMethodName())) {
			ResolvableType targetType = mbd.targetType;
			ResolvableType previousTargetType = previous.targetType;
			if (targetType == null || targetType.equals(previousTargetType)) {
				mbd.targetType = previousTargetType;
				mbd.isFactoryBean = previous.isFactoryBean;
				mbd.resolvedTargetType = previous.resolvedTargetType;
				mbd.factoryMethodReturnType = previous.factoryMethodReturnType;
				mbd.factoryMethodToIntrospect = previous.factoryMethodToIntrospect;
			}
		}
	}

	/**
	 * 检查给定的合并bean定义，可能会引发验证异常。
	 * Check the given merged bean definition,
	 * potentially throwing validation exceptions.
	 * @param mbd the merged bean definition to check
	 * @param beanName the name of the bean
	 * @param args the arguments for bean creation, if any
	 * @throws BeanDefinitionStoreException in case of validation failure
	 */
	protected void checkMergedBeanDefinition(RootBeanDefinition mbd, String beanName, @Nullable Object[] args)
			throws BeanDefinitionStoreException {
		// 如果还是抽象类，则抛出异常
		if (mbd.isAbstract()) {
			throw new BeanIsAbstractException(beanName);
		}
	}

	/**
	 * 删除指定bean的合并bean定义
	 * Remove the merged bean definition for the specified bean,
	 * 在下次访问时重新创建它。
	 * recreating it on next access.
	 * @param beanName the bean name to clear the merged definition for
	 */
	protected void clearMergedBeanDefinition(String beanName) {
		RootBeanDefinition bd = this.mergedBeanDefinitions.get(beanName);
		if (bd != null) {
			bd.stale = true;
		}
	}

	/**
	 * Clear the merged bean definition cache, removing entries for beans
	 * which are not considered eligible for full metadata caching yet.
	 * <p>Typically triggered after changes to the original bean definitions,
	 * e.g. after applying a {@code BeanFactoryPostProcessor}. Note that metadata
	 * for beans which have already been created at this point will be kept around.
	 * @since 4.2
	 */
	public void clearMetadataCache() {
		this.mergedBeanDefinitions.forEach((beanName, bd) -> {
			if (!isBeanEligibleForMetadataCaching(beanName)) {
				bd.stale = true;
			}
		});
	}

	/**
	 * Resolve the bean class for the specified bean definition,
	 * resolving a bean class name into a Class reference (if necessary)
	 * and storing the resolved Class in the bean definition for further use.
	 * @param mbd the merged bean definition to determine the class for
	 * @param beanName the name of the bean (for error handling purposes)
	 * @param typesToMatch the types to match in case of internal type matching purposes
	 * (also signals that the returned {@code Class} will never be exposed to application code)
	 * @return the resolved bean class (or {@code null} if none)
	 * @throws CannotLoadBeanClassException if we failed to load the class
	 */
	@Nullable
	protected Class<?> resolveBeanClass(final RootBeanDefinition mbd, String beanName, final Class<?>... typesToMatch)
			throws CannotLoadBeanClassException {

		try {
			if (mbd.hasBeanClass()) {
				return mbd.getBeanClass();
			}
			if (System.getSecurityManager() != null) {
				return AccessController.doPrivileged((PrivilegedExceptionAction<Class<?>>) () ->
					doResolveBeanClass(mbd, typesToMatch), getAccessControlContext());
			}
			else {
				return doResolveBeanClass(mbd, typesToMatch);
			}
		}
		catch (PrivilegedActionException pae) {
			ClassNotFoundException ex = (ClassNotFoundException) pae.getException();
			throw new CannotLoadBeanClassException(mbd.getResourceDescription(), beanName, mbd.getBeanClassName(), ex);
		}
		catch (ClassNotFoundException ex) {
			throw new CannotLoadBeanClassException(mbd.getResourceDescription(), beanName, mbd.getBeanClassName(), ex);
		}
		catch (LinkageError err) {
			throw new CannotLoadBeanClassException(mbd.getResourceDescription(), beanName, mbd.getBeanClassName(), err);
		}
	}

	@Nullable
	private Class<?> doResolveBeanClass(RootBeanDefinition mbd, Class<?>... typesToMatch)
			throws ClassNotFoundException {

		ClassLoader beanClassLoader = getBeanClassLoader();
		ClassLoader dynamicLoader = beanClassLoader;
		boolean freshResolve = false;

		if (!ObjectUtils.isEmpty(typesToMatch)) {
			// When just doing type checks (i.e. not creating an actual instance yet),
			// use the specified temporary class loader (e.g. in a weaving scenario).
			ClassLoader tempClassLoader = getTempClassLoader();
			if (tempClassLoader != null) {
				dynamicLoader = tempClassLoader;
				freshResolve = true;
				if (tempClassLoader instanceof DecoratingClassLoader) {
					DecoratingClassLoader dcl = (DecoratingClassLoader) tempClassLoader;
					for (Class<?> typeToMatch : typesToMatch) {
						dcl.excludeClass(typeToMatch.getName());
					}
				}
			}
		}

		String className = mbd.getBeanClassName();
		if (className != null) {
			Object evaluated = evaluateBeanDefinitionString(className, mbd);
			if (!className.equals(evaluated)) {
				// A dynamically resolved expression, supported as of 4.2...
				if (evaluated instanceof Class) {
					return (Class<?>) evaluated;
				}
				else if (evaluated instanceof String) {
					className = (String) evaluated;
					freshResolve = true;
				}
				else {
					throw new IllegalStateException("Invalid class name expression result: " + evaluated);
				}
			}
			if (freshResolve) {
				// When resolving against a temporary class loader, exit early in order
				// to avoid storing the resolved Class in the bean definition.
				if (dynamicLoader != null) {
					try {
						return dynamicLoader.loadClass(className);
					}
					catch (ClassNotFoundException ex) {
						if (logger.isTraceEnabled()) {
							logger.trace("Could not load class [" + className + "] from " + dynamicLoader + ": " + ex);
						}
					}
				}
				return ClassUtils.forName(className, dynamicLoader);
			}
		}

		// Resolve regularly, caching the result in the BeanDefinition...
		return mbd.resolveBeanClass(beanClassLoader);
	}

	/**
	 * Evaluate the given String as contained in a bean definition,
	 * potentially resolving it as an expression.
	 * @param value the value to check
	 * @param beanDefinition the bean definition that the value comes from
	 * @return the resolved value
	 * @see #setBeanExpressionResolver
	 */
	@Nullable
	protected Object evaluateBeanDefinitionString(@Nullable String value, @Nullable BeanDefinition beanDefinition) {
		if (this.beanExpressionResolver == null) {
			return value;
		}

		Scope scope = null;
		if (beanDefinition != null) {
			String scopeName = beanDefinition.getScope();
			if (scopeName != null) {
				scope = getRegisteredScope(scopeName);
			}
		}
		return this.beanExpressionResolver.evaluate(value, new BeanExpressionContext(this, scope));
	}


	/**
	 * Predict the eventual bean type (of the processed bean instance) for the
	 * specified bean. Called by {@link #getType} and {@link #isTypeMatch}.
	 * Does not need to handle FactoryBeans specifically, since it is only
	 * supposed to operate on the raw bean type.
	 * <p>This implementation is simplistic in that it is not able to
	 * handle factory methods and InstantiationAwareBeanPostProcessors.
	 * It only predicts the bean type correctly for a standard bean.
	 * To be overridden in subclasses, applying more sophisticated type detection.
	 * @param beanName the name of the bean
	 * @param mbd the merged bean definition to determine the type for
	 * @param typesToMatch the types to match in case of internal type matching purposes
	 * (also signals that the returned {@code Class} will never be exposed to application code)
	 * @return the type of the bean, or {@code null} if not predictable
	 */
	@Nullable
	protected Class<?> predictBeanType(String beanName, RootBeanDefinition mbd, Class<?>... typesToMatch) {
		Class<?> targetType = mbd.getTargetType();
		if (targetType != null) {
			return targetType;
		}
		if (mbd.getFactoryMethodName() != null) {
			return null;
		}
		return resolveBeanClass(mbd, beanName, typesToMatch);
	}

	/**
	 * Check whether the given bean is defined as a {@link FactoryBean}.
	 * @param beanName the name of the bean
	 * @param mbd the corresponding bean definition
	 */
	protected boolean isFactoryBean(String beanName, RootBeanDefinition mbd) {
		Boolean result = mbd.isFactoryBean;
		if (result == null) {
			Class<?> beanType = predictBeanType(beanName, mbd, FactoryBean.class);
			result = (beanType != null && FactoryBean.class.isAssignableFrom(beanType));
			mbd.isFactoryBean = result;
		}
		return result;
	}

	/**
	 * Determine the bean type for the given FactoryBean definition, as far as possible.
	 * Only called if there is no singleton instance registered for the target bean
	 * already. Implementations are only allowed to instantiate the factory bean if
	 * {@code allowInit} is {@code true}, otherwise they should try to determine the
	 * result through other means.
	 * <p>If no {@link FactoryBean#OBJECT_TYPE_ATTRIBUTE} if set on the bean definition
	 * and {@code allowInit} is {@code true}, the default implementation will create
	 * the FactoryBean via {@code getBean} to call its {@code getObjectType} method.
	 * Subclasses are encouraged to optimize this, typically by inspecting the generic
	 * signature of the factory bean class or the factory method that creates it. If
	 * subclasses do instantiate the FactoryBean, they should consider trying the
	 * {@code getObjectType} method without fully populating the bean. If this fails, a
	 * full FactoryBean creation as performed by this implementation should be used as
	 * fallback.
	 * @param beanName the name of the bean
	 * @param mbd the merged bean definition for the bean
	 * @param allowInit if initialization of the FactoryBean is permitted
	 * @return the type for the bean if determinable, otherwise {@code ResolvableType.NONE}
	 * @since 5.2
	 * @see org.springframework.beans.factory.FactoryBean#getObjectType()
	 * @see #getBean(String)
	 */
	protected ResolvableType getTypeForFactoryBean(String beanName, RootBeanDefinition mbd, boolean allowInit) {
		ResolvableType result = getTypeForFactoryBeanFromAttributes(mbd);
		if (result != ResolvableType.NONE) {
			return result;
		}

		if (allowInit && mbd.isSingleton()) {
			try {
				FactoryBean<?> factoryBean = doGetBean(FACTORY_BEAN_PREFIX + beanName, FactoryBean.class, null, true);
				Class<?> objectType = getTypeForFactoryBean(factoryBean);
				return (objectType != null) ? ResolvableType.forClass(objectType) : ResolvableType.NONE;
			}
			catch (BeanCreationException ex) {
				if (ex.contains(BeanCurrentlyInCreationException.class)) {
					logger.trace(LogMessage.format("Bean currently in creation on FactoryBean type check: %s", ex));
				}
				else if (mbd.isLazyInit()) {
					logger.trace(LogMessage.format("Bean creation exception on lazy FactoryBean type check: %s", ex));
				}
				else {
					logger.debug(LogMessage.format("Bean creation exception on non-lazy FactoryBean type check: %s", ex));
				}
				onSuppressedException(ex);
			}
		}
		return ResolvableType.NONE;
	}

	/**
	 * Determine the bean type for a FactoryBean by inspecting its attributes for a
	 * {@link FactoryBean#OBJECT_TYPE_ATTRIBUTE} value.
	 * @param attributes the attributes to inspect
	 * @return a {@link ResolvableType} extracted from the attributes or
	 * {@code ResolvableType.NONE}
	 * @since 5.2
	 */
	ResolvableType getTypeForFactoryBeanFromAttributes(AttributeAccessor attributes) {
		Object attribute = attributes.getAttribute(FactoryBean.OBJECT_TYPE_ATTRIBUTE);
		if (attribute instanceof ResolvableType) {
			return (ResolvableType) attribute;
		}
		if (attribute instanceof Class) {
			return ResolvableType.forClass((Class<?>) attribute);
		}
		return ResolvableType.NONE;
	}

	/**
	 * Determine the bean type for the given FactoryBean definition, as far as possible.
	 * Only called if there is no singleton instance registered for the target bean already.
	 * <p>The default implementation creates the FactoryBean via {@code getBean}
	 * to call its {@code getObjectType} method. Subclasses are encouraged to optimize
	 * this, typically by just instantiating the FactoryBean but not populating it yet,
	 * trying whether its {@code getObjectType} method already returns a type.
	 * If no type found, a full FactoryBean creation as performed by this implementation
	 * should be used as fallback.
	 * @param beanName the name of the bean
	 * @param mbd the merged bean definition for the bean
	 * @return the type for the bean if determinable, or {@code null} otherwise
	 * @see org.springframework.beans.factory.FactoryBean#getObjectType()
	 * @see #getBean(String)
	 * @deprecated since 5.2 in favor of {@link #getTypeForFactoryBean(String, RootBeanDefinition, boolean)}
	 */
	@Nullable
	@Deprecated
	protected Class<?> getTypeForFactoryBean(String beanName, RootBeanDefinition mbd) {
		return getTypeForFactoryBean(beanName, mbd, true).resolve();
	}

	/**
	 * 将指定的bean标记为已创建（或即将创建）。
	 * Mark the specified bean as already created (or about to be created).
	 * 这允许bean工厂为重复创建指定的bean优化缓存。
	 * <p>This allows the bean factory to optimize its caching for repeated
	 * creation of the specified bean.
	 * @param beanName the name of the bean
	 */
	protected void markBeanAsCreated(String beanName) {
		// 检查是否已经创建过
		if (!this.alreadyCreated.contains(beanName)) {
			synchronized (this.mergedBeanDefinitions) {
				// 检查是否已经创建过
				if (!this.alreadyCreated.contains(beanName)) {
					// Let the bean definition get re-merged now that we're actually creating
					// the bean... just in case some of its metadata changed in the meantime.
					// 从 mergedBeanDefinitions合并的bean定义 中删除 beanName，并在下次访问时重新创建它。
					clearMergedBeanDefinition(beanName);
					// 标记为已经创建
					this.alreadyCreated.add(beanName);
				}
			}
		}
	}

	/**
	 * bean创建失败后，从以创建Bean中移除对应Bean信息
	 * Perform appropriate cleanup of cached metadata after bean creation failed.
	 * @param beanName the name of the bean
	 */
	protected void cleanupAfterBeanCreationFailure(String beanName) {
		synchronized (this.mergedBeanDefinitions) {
			this.alreadyCreated.remove(beanName);
		}
	}

	/**
	 * Determine whether the specified bean is eligible for having
	 * its bean definition metadata cached.
	 * @param beanName the name of the bean
	 * @return {@code true} if the bean's metadata may be cached
	 * at this point already
	 */
	protected boolean isBeanEligibleForMetadataCaching(String beanName) {
		return this.alreadyCreated.contains(beanName);
	}

	/**
	 * 删除给定bean名称的单例实例(如果有的话)，但仅当该实例没有用于类型检查之外的其他目的时。（删除提前暴露的bean）
	 * Remove the singleton instance (if any) for the given bean name,
	 * but only if it hasn't been used for other purposes than type checking.
	 * @param beanName the name of the bean
	 * @return {@code true} if actually removed, {@code false} otherwise
	 */
	protected boolean removeSingletonIfCreatedForTypeCheckOnly(String beanName) {
		if (!this.alreadyCreated.contains(beanName)) {
			removeSingleton(beanName);
			return true;
		}
		else {
			return false;
		}
	}

	/**
	 * 检查该工厂的bean创建阶段是否已经开始，即是否同时将任何bean标记为已创建。
	 * Check whether this factory's bean creation phase already started,
	 * i.e. whether any bean has been marked as created in the meantime.
	 * @since 4.2.2
	 * @see #markBeanAsCreated
	 */
	protected boolean hasBeanCreationStarted() {
		return !this.alreadyCreated.isEmpty();
	}

	/**
	 * 从给定的对象中获取Bean，不论给定的是对象本身还是工厂对象
	 * Get the object for the given bean instance, either the bean
	 * instance itself or its created object in case of a FactoryBean.
	 * @param beanInstance the shared bean instance
	 * @param name name that may include factory dereference prefix
	 * @param beanName the canonical bean name
	 * @param mbd the merged bean definition
	 * @return the object to expose for the bean
	 */
	protected Object getObjectForBeanInstance(
			Object beanInstance, String name, String beanName, @Nullable RootBeanDefinition mbd) {
		//如果是工厂类
		// Don't let calling code try to dereference the factory if the bean isn't a factory.
		if (BeanFactoryUtils.isFactoryDereference(name)) {
			//如果是NullBean直接返回
			if (beanInstance instanceof NullBean) {
				return beanInstance;
			}
			//如果不是工厂类类型，则发生异常
			if (!(beanInstance instanceof FactoryBean)) {
				throw new BeanIsNotAFactoryException(beanName, beanInstance.getClass());
			}
			if (mbd != null) {
				mbd.isFactoryBean = true;
			}
			return beanInstance;
		}
		// 现在我们有了bean实例，它可以是一个普通bean，也可以是一个FactoryBean。
		// 如果它是一个FactoryBean，我们使用它来创建一个bean实例，除非调用者实际上想要一个对工厂的引用。
		// Now we have the bean instance, which may be a normal bean or a FactoryBean.
		// If it's a FactoryBean, we use it to create a bean instance, unless the
		// caller actually wants a reference to the factory.
		// 如果【不是FactoryBean】，则返回使用
		if (!(beanInstance instanceof FactoryBean)) {
			return beanInstance;
		}

		Object object = null;
		if (mbd != null) {
			mbd.isFactoryBean = true;
		}
		else {
			object = getCachedObjectForFactoryBean(beanName);
		}
		if (object == null) {
			// 第二次尝试转换为FactoryBean，并从中获取Bean对象
			// 因为不是FactoryBean的类在第一次尝试前已经返回，从缓存中又无法获得，所以直接转换成FactoryBean就可以了
			// Return bean instance from factory.
			FactoryBean<?> factory = (FactoryBean<?>) beanInstance;
			// 缓存从FactoryBean获取的对象（如果它是单例）
			// Caches object obtained from FactoryBean if it is a singleton.
			if (mbd == null && containsBeanDefinition(beanName)) {
				mbd = getMergedLocalBeanDefinition(beanName);
			}
			//这个类是不是用户定义的
			boolean synthetic = (mbd != null && mbd.isSynthetic());
			//这个类是FactoryBean，从这个工厂中获取Bean
			object = getObjectFromFactoryBean(factory, beanName, !synthetic);
		}
		return object;
	}

	/**
	 * Determine whether the given bean name is already in use within this factory,
	 * i.e. whether there is a local bean or alias registered under this name or
	 * an inner bean created with this name.
	 * @param beanName the name to check
	 */
	public boolean isBeanNameInUse(String beanName) {
		return isAlias(beanName) || containsLocalBean(beanName) || hasDependentBean(beanName);
	}

	/**
	 * Determine whether the given bean requires destruction on shutdown.
	 * <p>The default implementation checks the DisposableBean interface as well as
	 * a specified destroy method and registered DestructionAwareBeanPostProcessors.
	 * @param bean the bean instance to check
	 * @param mbd the corresponding bean definition
	 * @see org.springframework.beans.factory.DisposableBean
	 * @see AbstractBeanDefinition#getDestroyMethodName()
	 * @see org.springframework.beans.factory.config.DestructionAwareBeanPostProcessor
	 */
	protected boolean requiresDestruction(Object bean, RootBeanDefinition mbd) {
		return (bean.getClass() != NullBean.class &&
				(DisposableBeanAdapter.hasDestroyMethod(bean, mbd) || (hasDestructionAwareBeanPostProcessors() &&
						DisposableBeanAdapter.hasApplicableProcessors(bean, getBeanPostProcessors()))));
	}

	/**
	 * 将指定的bean添加到对应工厂的一次性注册列表中，并注册销毁Bean时需要调用的bean或者方法
	 * 只能适用于单例模式
	 * Add the given bean to the list of disposable beans in this factory,
	 * registering its DisposableBean interface and/or the given destroy method
	 * to be called on factory shutdown (if applicable). Only applies to singletons.
	 * @param beanName the name of the bean
	 * @param bean the bean instance
	 * @param mbd the bean definition for the bean
	 * @see RootBeanDefinition#isSingleton
	 * @see RootBeanDefinition#getDependsOn
	 * @see #registerDisposableBean
	 * @see #registerDependentBean
	 */
	protected void registerDisposableBeanIfNecessary(String beanName, Object bean, RootBeanDefinition mbd) {
		AccessControlContext acc = (System.getSecurityManager() != null ? getAccessControlContext() : null);
		if (!mbd.isPrototype() && requiresDestruction(bean, mbd)) {
			if (mbd.isSingleton()) {
				// 注册这个单例Bean销毁的时候需要调用的bean
				// Register a DisposableBean implementation that performs all destruction
				// work for the given bean: DestructionAwareBeanPostProcessors,
				// DisposableBean interface, custom destroy method.
				registerDisposableBean(beanName,
						new DisposableBeanAdapter(bean, beanName, mbd, getBeanPostProcessors(), acc));
			}
			else {
				// A bean with a custom scope...
				Scope scope = this.scopes.get(mbd.getScope());
				if (scope == null) {
					throw new IllegalStateException("No Scope registered for scope name '" + mbd.getScope() + "'");
				}
				// 在用户自定义的作用域里注册这个单例Bean销毁的时候需要调用的bean
				scope.registerDestructionCallback(beanName,
						new DisposableBeanAdapter(bean, beanName, mbd, getBeanPostProcessors(), acc));
			}
		}
	}


	//---------------------------------------------------------------------
	// Abstract methods to be implemented by subclasses
	//---------------------------------------------------------------------

	/**
	 * 检查这个bean工厂是否包含具有给定名称的bean definition
	 * Check if this bean factory contains a bean definition with the given name.
	 * 不考虑本工厂可能参与的任何层级。
	 * Does not consider any hierarchy this factory may participate in.
	 * 当没有找到缓存的单例实例时，由{@code containsBean}调用。
	 * Invoked by {@code containsBean} when no cached singleton instance is found.
	 * 根据具体bean工厂实现的方法，此操作可能很耗费性能(例如，由于外部注册中心中的目录查找)。
	 * 然而，对于listable Bean Factory，这通常只是一个本地哈希查找:
	 * 因此，该操作是那里的公共接口的一部分。在这种情况下，相同的实现可以用于此模板方法和公共接口方法。
	 * <p>Depending on the nature of the concrete bean factory implementation,
	 * this operation might be expensive (for example, because of directory lookups
	 * in external registries). However, for listable bean factories, this usually
	 * just amounts to a local hash lookup: The operation is therefore part of the
	 * public interface there. The same implementation can serve for both this
	 * template method and the public interface method in that case.
	 * @param beanName the name of the bean to look for
	 * @return if this bean factory contains a bean definition with the given name
	 * @see #containsBean
	 * @see org.springframework.beans.factory.ListableBeanFactory#containsBeanDefinition
	 */
	protected abstract boolean containsBeanDefinition(String beanName);

	/**
	 * Return the bean definition for the given bean name.
	 * Subclasses should normally implement caching, as this method is invoked
	 * by this class every time bean definition metadata is needed.
	 * <p>Depending on the nature of the concrete bean factory implementation,
	 * this operation might be expensive (for example, because of directory lookups
	 * in external registries). However, for listable bean factories, this usually
	 * just amounts to a local hash lookup: The operation is therefore part of the
	 * public interface there. The same implementation can serve for both this
	 * template method and the public interface method in that case.
	 * @param beanName the name of the bean to find a definition for
	 * @return the BeanDefinition for this prototype name (never {@code null})
	 * @throws org.springframework.beans.factory.NoSuchBeanDefinitionException
	 * if the bean definition cannot be resolved
	 * @throws BeansException in case of errors
	 * @see RootBeanDefinition
	 * @see ChildBeanDefinition
	 * @see org.springframework.beans.factory.config.ConfigurableListableBeanFactory#getBeanDefinition
	 */
	protected abstract BeanDefinition getBeanDefinition(String beanName) throws BeansException;

	/**
	 * TODO IOC bean创建都会交给这个方法
	 * 为指定的合并过的bean definition(和参数)创建bean实例。对于子类的bean definition，bean definition已经与父类 bean definition合并。
	 * Create a bean instance for the given merged bean definition (and arguments).
	 * The bean definition will already have been merged with the parent definition
	 * in case of a child definition.
	 * 所有bean检索方法都将委托给该方法进行实际的bean创建。
	 * <p>All bean retrieval methods delegate to this method for actual bean creation.
	 * @param beanName the name of the bean
	 * @param mbd the merged bean definition for the bean
	 * @param args explicit arguments to use for constructor or factory method invocation
	 * @return a new instance of the bean
	 * @throws BeanCreationException if the bean could not be created
	 */
	protected abstract Object createBean(String beanName, RootBeanDefinition mbd, @Nullable Object[] args)
			throws BeanCreationException;

}<|MERGE_RESOLUTION|>--- conflicted
+++ resolved
@@ -1359,19 +1359,15 @@
 			RootBeanDefinition mbd = null;
 			// 检查使用全锁,为了执行相同的合并实例。
 			RootBeanDefinition previous = null;
+
 			// Check with full lock now in order to enforce the same merged instance.
 			if (containingBd == null) {
 				// 从缓存中获取
 				mbd = this.mergedBeanDefinitions.get(beanName);
 			}
 
-<<<<<<< HEAD
-			if (mbd == null) {
-				// 如果没有父类
-=======
 			if (mbd == null || mbd.stale) {
 				previous = mbd;
->>>>>>> c394bdbb
 				if (bd.getParentName() == null) {
 					// 如果本来就属于root bean definition.则使用他的副本
 					// Use copy of given root bean definition.
