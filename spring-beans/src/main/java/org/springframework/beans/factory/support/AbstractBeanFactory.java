/*
 * Copyright 2002-2019 the original author or authors.
 *
 * Licensed under the Apache License, Version 2.0 (the "License");
 * you may not use this file except in compliance with the License.
 * You may obtain a copy of the License at
 *
 *      https://www.apache.org/licenses/LICENSE-2.0
 *
 * Unless required by applicable law or agreed to in writing, software
 * distributed under the License is distributed on an "AS IS" BASIS,
 * WITHOUT WARRANTIES OR CONDITIONS OF ANY KIND, either express or implied.
 * See the License for the specific language governing permissions and
 * limitations under the License.
 */

package org.springframework.beans.factory.support;

import java.beans.PropertyEditor;
import java.security.AccessControlContext;
import java.security.AccessController;
import java.security.PrivilegedAction;
import java.security.PrivilegedActionException;
import java.security.PrivilegedExceptionAction;
import java.util.ArrayList;
import java.util.Arrays;
import java.util.Collections;
import java.util.HashMap;
import java.util.HashSet;
import java.util.LinkedHashMap;
import java.util.LinkedHashSet;
import java.util.List;
import java.util.Map;
import java.util.Set;
import java.util.concurrent.ConcurrentHashMap;
import java.util.concurrent.CopyOnWriteArrayList;

import org.springframework.beans.BeanUtils;
import org.springframework.beans.BeanWrapper;
import org.springframework.beans.BeansException;
import org.springframework.beans.PropertyEditorRegistrar;
import org.springframework.beans.PropertyEditorRegistry;
import org.springframework.beans.PropertyEditorRegistrySupport;
import org.springframework.beans.SimpleTypeConverter;
import org.springframework.beans.TypeConverter;
import org.springframework.beans.TypeMismatchException;
import org.springframework.beans.factory.BeanCreationException;
import org.springframework.beans.factory.BeanCurrentlyInCreationException;
import org.springframework.beans.factory.BeanDefinitionStoreException;
import org.springframework.beans.factory.BeanFactory;
import org.springframework.beans.factory.BeanFactoryUtils;
import org.springframework.beans.factory.BeanIsAbstractException;
import org.springframework.beans.factory.BeanIsNotAFactoryException;
import org.springframework.beans.factory.BeanNotOfRequiredTypeException;
import org.springframework.beans.factory.CannotLoadBeanClassException;
import org.springframework.beans.factory.FactoryBean;
import org.springframework.beans.factory.NoSuchBeanDefinitionException;
import org.springframework.beans.factory.SmartFactoryBean;
import org.springframework.beans.factory.config.BeanDefinition;
import org.springframework.beans.factory.config.BeanDefinitionHolder;
import org.springframework.beans.factory.config.BeanExpressionContext;
import org.springframework.beans.factory.config.BeanExpressionResolver;
import org.springframework.beans.factory.config.BeanPostProcessor;
import org.springframework.beans.factory.config.ConfigurableBeanFactory;
import org.springframework.beans.factory.config.DestructionAwareBeanPostProcessor;
import org.springframework.beans.factory.config.InstantiationAwareBeanPostProcessor;
import org.springframework.beans.factory.config.Scope;
import org.springframework.core.AttributeAccessor;
import org.springframework.core.DecoratingClassLoader;
import org.springframework.core.NamedThreadLocal;
import org.springframework.core.ResolvableType;
import org.springframework.core.convert.ConversionService;
import org.springframework.core.log.LogMessage;
import org.springframework.lang.Nullable;
import org.springframework.util.Assert;
import org.springframework.util.ClassUtils;
import org.springframework.util.ObjectUtils;
import org.springframework.util.StringUtils;
import org.springframework.util.StringValueResolver;

/**
 * Abstract base class for {@link org.springframework.beans.factory.BeanFactory}
 * implementations, providing the full capabilities of the
 * {@link org.springframework.beans.factory.config.ConfigurableBeanFactory} SPI.
 * Does <i>not</i> assume a listable bean factory: can therefore also be used
 * as base class for bean factory implementations which obtain bean definitions
 * from some backend resource (where bean definition access is an expensive operation).
 *
 * <p>This class provides a singleton cache (through its base class
 * {@link org.springframework.beans.factory.support.DefaultSingletonBeanRegistry},
 * singleton/prototype determination, {@link org.springframework.beans.factory.FactoryBean}
 * handling, aliases, bean definition merging for child bean definitions,
 * and bean destruction ({@link org.springframework.beans.factory.DisposableBean}
 * interface, custom destroy methods). Furthermore, it can manage a bean factory
 * hierarchy (delegating to the parent in case of an unknown bean), through implementing
 * the {@link org.springframework.beans.factory.HierarchicalBeanFactory} interface.
 *
 * <p>The main template methods to be implemented by subclasses are
 * {@link #getBeanDefinition} and {@link #createBean}, retrieving a bean definition
 * for a given bean name and creating a bean instance for a given bean definition,
 * respectively. Default implementations of those operations can be found in
 * {@link DefaultListableBeanFactory} and {@link AbstractAutowireCapableBeanFactory}.
 *
 * @author Rod Johnson
 * @author Juergen Hoeller
 * @author Costin Leau
 * @author Chris Beams
 * @author Phillip Webb
 * @since 15 April 2001
 * @see #getBeanDefinition
 * @see #createBean
 * @see AbstractAutowireCapableBeanFactory#createBean
 * @see DefaultListableBeanFactory#getBeanDefinition
 */
public abstract class AbstractBeanFactory extends FactoryBeanRegistrySupport implements ConfigurableBeanFactory {

	/** Parent bean factory, for bean inheritance support. */
	@Nullable
	private BeanFactory parentBeanFactory;

	/** ClassLoader to resolve bean class names with, if necessary. */
	@Nullable
	private ClassLoader beanClassLoader = ClassUtils.getDefaultClassLoader();

	/** ClassLoader to temporarily resolve bean class names with, if necessary. */
	@Nullable
	private ClassLoader tempClassLoader;

	/** Whether to cache bean metadata or rather reobtain it for every access. */
	private boolean cacheBeanMetadata = true;

	/** Resolution strategy for expressions in bean definition values. */
	@Nullable
	private BeanExpressionResolver beanExpressionResolver;

	/** Spring ConversionService to use instead of PropertyEditors. */
	@Nullable
	private ConversionService conversionService;

	/** Custom PropertyEditorRegistrars to apply to the beans of this factory. */
	private final Set<PropertyEditorRegistrar> propertyEditorRegistrars = new LinkedHashSet<>(4);

	/** Custom PropertyEditors to apply to the beans of this factory. */
	private final Map<Class<?>, Class<? extends PropertyEditor>> customEditors = new HashMap<>(4);

	/** A custom TypeConverter to use, overriding the default PropertyEditor mechanism. */
	@Nullable
	private TypeConverter typeConverter;

	/** String resolvers to apply e.g. to annotation attribute values. */
	private final List<StringValueResolver> embeddedValueResolvers = new CopyOnWriteArrayList<>();

	/** BeanPostProcessors to apply in createBean. */
	private final List<BeanPostProcessor> beanPostProcessors = new CopyOnWriteArrayList<>();

	/** Indicates whether any InstantiationAwareBeanPostProcessors have been registered. */
	private volatile boolean hasInstantiationAwareBeanPostProcessors;

	/** Indicates whether any DestructionAwareBeanPostProcessors have been registered. */
	private volatile boolean hasDestructionAwareBeanPostProcessors;
	// 用字符串对应到相对应的作用域
	/** Map from scope identifier String to corresponding Scope. */
	private final Map<String, Scope> scopes = new LinkedHashMap<>(8);

	/** Security context used when running with a SecurityManager. */
	@Nullable
	private SecurityContextProvider securityContextProvider;
	// 合并的RootBeanDefinition
	/** Map from bean name to merged RootBeanDefinition. */
	private final Map<String, RootBeanDefinition> mergedBeanDefinitions = new ConcurrentHashMap<>(256);
	// 已创建 Bean 的名字集合
	/** Names of beans that have already been created at least once. */
	private final Set<String> alreadyCreated = Collections.newSetFromMap(new ConcurrentHashMap<>(256));
	// 存放着正在创建的原型模式Bean name
	/** Names of beans that are currently in creation. */
	private final ThreadLocal<Object> prototypesCurrentlyInCreation =
			new NamedThreadLocal<>("Prototype beans currently in creation");


	/**
	 * Create a new AbstractBeanFactory.
	 */
	public AbstractBeanFactory() {
	}

	/**
	 * Create a new AbstractBeanFactory with the given parent.
	 * @param parentBeanFactory parent bean factory, or {@code null} if none
	 * @see #getBean
	 */
	public AbstractBeanFactory(@Nullable BeanFactory parentBeanFactory) {
		this.parentBeanFactory = parentBeanFactory;
	}


	//---------------------------------------------------------------------
	// Implementation of BeanFactory interface
	//---------------------------------------------------------------------

	@Override
	public Object getBean(String name) throws BeansException {
		return doGetBean(name, null, null, false);
	}

	@Override
	public <T> T getBean(String name, Class<T> requiredType) throws BeansException {
		return doGetBean(name, requiredType, null, false);
	}

	@Override
	public Object getBean(String name, Object... args) throws BeansException {
		return doGetBean(name, null, args, false);
	}

	/**
	 * Return an instance, which may be shared or independent, of the specified bean.
	 * @param name the name of the bean to retrieve
	 * @param requiredType the required type of the bean to retrieve
	 * @param args arguments to use when creating a bean instance using explicit arguments
	 * (only applied when creating a new instance as opposed to retrieving an existing one)
	 * @return an instance of the bean
	 * @throws BeansException if the bean could not be created
	 */
	public <T> T getBean(String name, @Nullable Class<T> requiredType, @Nullable Object... args)
			throws BeansException {

		return doGetBean(name, requiredType, args, false);
	}

	/**
	 * Return an instance, which may be shared or independent, of the specified bean.
	 * @param name the name of the bean to retrieve
	 * @param requiredType the required type of the bean to retrieve
	 * @param args arguments to use when creating a bean instance using explicit arguments
	 * (only applied when creating a new instance as opposed to retrieving an existing one)
	 * @param typeCheckOnly whether the instance is obtained for a type check,
	 * not for actual use
	 * @return an instance of the bean
	 * @throws BeansException if the bean could not be created
	 */
	@SuppressWarnings("unchecked")
	protected <T> T doGetBean(final String name, @Nullable final Class<T> requiredType,
			@Nullable final Object[] args, boolean typeCheckOnly) throws BeansException {

		final String beanName = transformedBeanName(name);
		Object bean;
		//使用三级缓存的模式获取Bean
		// Eagerly check singleton cache for manually registered singletons.
		Object sharedInstance = getSingleton(beanName);
		if (sharedInstance != null && args == null) {
			if (logger.isTraceEnabled()) {
				//如果Bean正在创建，则如法完成实例化
				if (isSingletonCurrentlyInCreation(beanName)) {
					logger.trace("Returning eagerly cached instance of singleton bean '" + beanName +
							"' that is not fully initialized yet - a consequence of a circular reference");
				}
				else {
					logger.trace("Returning cached instance of singleton bean '" + beanName + "'");
				}
			}
			//将获取的Bean转换为要提供的Bean
			bean = getObjectForBeanInstance(sharedInstance, name, beanName, null);
		}

		else {
			// 原型模式的循环依赖将会抛出异常
			// Fail if we're already creating this bean instance:
			// We're assumably within a circular reference.
			if (isPrototypeCurrentlyInCreation(beanName)) {
				throw new BeanCurrentlyInCreationException(beanName);
			}
			// 尝试从父容器中获取
			// Check if bean definition exists in this factory.
			BeanFactory parentBeanFactory = getParentBeanFactory();
			// 父容器不为空
			if (parentBeanFactory != null && !containsBeanDefinition(beanName)) {
				// 获取原始的BeanName
				// Not found -> check parent.
				String nameToLookup = originalBeanName(name);
				if (parentBeanFactory instanceof AbstractBeanFactory) {
					return ((AbstractBeanFactory) parentBeanFactory).doGetBean(
							nameToLookup, requiredType, args, typeCheckOnly);
				}
				else if (args != null) {
					// Delegation to parent with explicit args.
					return (T) parentBeanFactory.getBean(nameToLookup, args);
				}
				else if (requiredType != null) {
					// No args -> delegate to standard getBean method.
					return parentBeanFactory.getBean(nameToLookup, requiredType);
				}
				else {
					return (T) parentBeanFactory.getBean(nameToLookup);
				}
			}
			// 如果是创建Bean而不是检查Bean
			if (!typeCheckOnly) {
				// 标记这个Bean是创建过的
				markBeanAsCreated(beanName);
			}

			try {
				// 从容器中获得GenericBeanDefinition并转换成RootBeanDefinition
				final RootBeanDefinition mbd = getMergedLocalBeanDefinition(beanName);
				//检查合并过的BeanDefinition
				checkMergedBeanDefinition(mbd, beanName, args);
				// 保证当前需要创建的bean所依赖的bean的初始化。在这里处理依赖的Bean
				// Guarantee initialization of beans that the current bean depends on.
				String[] dependsOn = mbd.getDependsOn();
				if (dependsOn != null) {
					for (String dep : dependsOn) {
						// 检查bean和指定的依赖是否已经有依赖关系
						if (isDependent(beanName, dep)) {
							throw new BeanCreationException(mbd.getResourceDescription(), beanName,
									"Circular depends-on relationship between '" + beanName + "' and '" + dep + "'");
						}
						// 注册依赖关系
						registerDependentBean(dep, beanName);
						try {
							// 获取Bean
							getBean(dep);
						}
						catch (NoSuchBeanDefinitionException ex) {
							throw new BeanCreationException(mbd.getResourceDescription(), beanName,
									"'" + beanName + "' depends on missing bean '" + dep + "'", ex);
						}
					}
				}
				// 开始创建Bean
				// Create bean instance.
				if (mbd.isSingleton()) {
					// 是单例模式的bean
					sharedInstance = getSingleton(beanName, () -> {
						try {
							//创建Bean
							return createBean(beanName, mbd, args);
						}
						catch (BeansException ex) {
							// 手动从单例模式bean的缓存中清除缓存
							// 他可能是没有创建完成而提前暴露出去的，已用来解决循环依赖
							// 还需要删除引用了这个提前暴露bean的其他bean
							// Explicitly remove instance from singleton cache: It might have been put there
							// eagerly by the creation process, to allow for circular reference resolution.
							// Also remove any beans that received a temporary reference to the bean.
							destroySingleton(beanName);
							throw ex;
						}
					});
					// 从工厂中获取Bean对象（IOC管理的）
					bean = getObjectForBeanInstance(sharedInstance, name, beanName, mbd);
				}

				else if (mbd.isPrototype()) {
					// 如果是原型模式，则直接创建新的对象
					// It's a prototype -> create a new instance.
					Object prototypeInstance = null;
					try {
						// 原型模式创建Bean的前置处理
						beforePrototypeCreation(beanName);
						// 创建原型Bean
						prototypeInstance = createBean(beanName, mbd, args);
					}
					finally {
						// 原型模式创建Bean的后置处理
						afterPrototypeCreation(beanName);
					}
					// 从工厂中获取Bean对象（IOC管理的）
					bean = getObjectForBeanInstance(prototypeInstance, name, beanName, mbd);
				}

				else {
					// Spring本身支持一共五种作用域
					// 1. singleton 单例，每个容器有一个bean
					// 2. prototype 原型，每次创建都是新的bean
					// 3. request 每次request创建一个
					// 4. session 每个session创建一个
					// 5. globalSession 全局 session创建一个
					String scopeName = mbd.getScope();
					final Scope scope = this.scopes.get(scopeName);
					if (scope == null) {
						throw new IllegalStateException("No Scope registered for scope name '" + scopeName + "'");
					}
					try {
						// 通过scope来获取，会先从缓存中尝试获取，再来创建实例
						Object scopedInstance = scope.get(beanName, () -> {
							// 复用原型模式的前置处理
							beforePrototypeCreation(beanName);
							try {
								// 创建Bean
								return createBean(beanName, mbd, args);
							}
							finally {
								// 复用原型模式的后置处理
								afterPrototypeCreation(beanName);
							}
						});
						// // 从工厂中获取Bean对象（IOC管理的）
						bean = getObjectForBeanInstance(scopedInstance, name, beanName, mbd);
					}
					catch (IllegalStateException ex) {
						throw new BeanCreationException(beanName,
								"Scope '" + scopeName + "' is not active for the current thread; consider " +
								"defining a scoped proxy for this bean if you intend to refer to it from a singleton",
								ex);
					}
				}
			}
			catch (BeansException ex) {
				//创建失败，清除这个bean的已创建标志
				cleanupAfterBeanCreationFailure(beanName);
				throw ex;
			}
		}

		// Check if required type matches the type of the actual bean instance.
		if (requiredType != null && !requiredType.isInstance(bean)) {
			try {
				T convertedBean = getTypeConverter().convertIfNecessary(bean, requiredType);
				if (convertedBean == null) {
					throw new BeanNotOfRequiredTypeException(name, requiredType, bean.getClass());
				}
				return convertedBean;
			}
			catch (TypeMismatchException ex) {
				if (logger.isTraceEnabled()) {
					logger.trace("Failed to convert bean '" + name + "' to required type '" +
							ClassUtils.getQualifiedName(requiredType) + "'", ex);
				}
				throw new BeanNotOfRequiredTypeException(name, requiredType, bean.getClass());
			}
		}
		return (T) bean;
	}

	@Override
	public boolean containsBean(String name) {
		String beanName = transformedBeanName(name);
		if (containsSingleton(beanName) || containsBeanDefinition(beanName)) {
			return (!BeanFactoryUtils.isFactoryDereference(name) || isFactoryBean(name));
		}
		// Not found -> check parent.
		BeanFactory parentBeanFactory = getParentBeanFactory();
		return (parentBeanFactory != null && parentBeanFactory.containsBean(originalBeanName(name)));
	}

	@Override
	public boolean isSingleton(String name) throws NoSuchBeanDefinitionException {
		String beanName = transformedBeanName(name);

		Object beanInstance = getSingleton(beanName, false);
		if (beanInstance != null) {
			if (beanInstance instanceof FactoryBean) {
				return (BeanFactoryUtils.isFactoryDereference(name) || ((FactoryBean<?>) beanInstance).isSingleton());
			}
			else {
				return !BeanFactoryUtils.isFactoryDereference(name);
			}
		}

		// No singleton instance found -> check bean definition.
		BeanFactory parentBeanFactory = getParentBeanFactory();
		if (parentBeanFactory != null && !containsBeanDefinition(beanName)) {
			// No bean definition found in this factory -> delegate to parent.
			return parentBeanFactory.isSingleton(originalBeanName(name));
		}

		RootBeanDefinition mbd = getMergedLocalBeanDefinition(beanName);

		// In case of FactoryBean, return singleton status of created object if not a dereference.
		if (mbd.isSingleton()) {
			if (isFactoryBean(beanName, mbd)) {
				if (BeanFactoryUtils.isFactoryDereference(name)) {
					return true;
				}
				FactoryBean<?> factoryBean = (FactoryBean<?>) getBean(FACTORY_BEAN_PREFIX + beanName);
				return factoryBean.isSingleton();
			}
			else {
				return !BeanFactoryUtils.isFactoryDereference(name);
			}
		}
		else {
			return false;
		}
	}

	@Override
	public boolean isPrototype(String name) throws NoSuchBeanDefinitionException {
		String beanName = transformedBeanName(name);

		BeanFactory parentBeanFactory = getParentBeanFactory();
		if (parentBeanFactory != null && !containsBeanDefinition(beanName)) {
			// No bean definition found in this factory -> delegate to parent.
			return parentBeanFactory.isPrototype(originalBeanName(name));
		}

		RootBeanDefinition mbd = getMergedLocalBeanDefinition(beanName);
		if (mbd.isPrototype()) {
			// In case of FactoryBean, return singleton status of created object if not a dereference.
			return (!BeanFactoryUtils.isFactoryDereference(name) || isFactoryBean(beanName, mbd));
		}

		// Singleton or scoped - not a prototype.
		// However, FactoryBean may still produce a prototype object...
		if (BeanFactoryUtils.isFactoryDereference(name)) {
			return false;
		}
		if (isFactoryBean(beanName, mbd)) {
			final FactoryBean<?> fb = (FactoryBean<?>) getBean(FACTORY_BEAN_PREFIX + beanName);
			if (System.getSecurityManager() != null) {
				return AccessController.doPrivileged((PrivilegedAction<Boolean>) () ->
						((fb instanceof SmartFactoryBean && ((SmartFactoryBean<?>) fb).isPrototype()) || !fb.isSingleton()),
						getAccessControlContext());
			}
			else {
				return ((fb instanceof SmartFactoryBean && ((SmartFactoryBean<?>) fb).isPrototype()) ||
						!fb.isSingleton());
			}
		}
		else {
			return false;
		}
	}

	@Override
	public boolean isTypeMatch(String name, ResolvableType typeToMatch) throws NoSuchBeanDefinitionException {
		return isTypeMatch(name, typeToMatch, true);
	}

	/**
	 * Internal extended variant of {@link #isTypeMatch(String, ResolvableType)}
	 * to check whether the bean with the given name matches the specified type. Allow
	 * additional constraints to be applied to ensure that beans are not created early.
	 * @param name the name of the bean to query
	 * @param typeToMatch the type to match against (as a
	 * {@code ResolvableType})
	 * @return {@code true} if the bean type matches, {@code false} if it
	 * doesn't match or cannot be determined yet
	 * @throws NoSuchBeanDefinitionException if there is no bean with the given name
	 * @since 5.2
	 * @see #getBean
	 * @see #getType
	 */
	protected boolean isTypeMatch(String name, ResolvableType typeToMatch, boolean allowFactoryBeanInit)
			throws NoSuchBeanDefinitionException {

		String beanName = transformedBeanName(name);
		boolean isFactoryDereference = BeanFactoryUtils.isFactoryDereference(name);

		// Check manually registered singletons.
		Object beanInstance = getSingleton(beanName, false);
		if (beanInstance != null && beanInstance.getClass() != NullBean.class) {
			if (beanInstance instanceof FactoryBean) {
				if (!isFactoryDereference) {
					Class<?> type = getTypeForFactoryBean((FactoryBean<?>) beanInstance);
					return (type != null && typeToMatch.isAssignableFrom(type));
				}
				else {
					return typeToMatch.isInstance(beanInstance);
				}
			}
			else if (!isFactoryDereference) {
				if (typeToMatch.isInstance(beanInstance)) {
					// Direct match for exposed instance?
					return true;
				}
				else if (typeToMatch.hasGenerics() && containsBeanDefinition(beanName)) {
					// Generics potentially only match on the target class, not on the proxy...
					RootBeanDefinition mbd = getMergedLocalBeanDefinition(beanName);
					Class<?> targetType = mbd.getTargetType();
					if (targetType != null && targetType != ClassUtils.getUserClass(beanInstance)) {
						// Check raw class match as well, making sure it's exposed on the proxy.
						Class<?> classToMatch = typeToMatch.resolve();
						if (classToMatch != null && !classToMatch.isInstance(beanInstance)) {
							return false;
						}
						if (typeToMatch.isAssignableFrom(targetType)) {
							return true;
						}
					}
					ResolvableType resolvableType = mbd.targetType;
					if (resolvableType == null) {
						resolvableType = mbd.factoryMethodReturnType;
					}
					return (resolvableType != null && typeToMatch.isAssignableFrom(resolvableType));
				}
			}
			return false;
		}
		else if (containsSingleton(beanName) && !containsBeanDefinition(beanName)) {
			// null instance registered
			return false;
		}

		// No singleton instance found -> check bean definition.
		BeanFactory parentBeanFactory = getParentBeanFactory();
		if (parentBeanFactory != null && !containsBeanDefinition(beanName)) {
			// No bean definition found in this factory -> delegate to parent.
			return parentBeanFactory.isTypeMatch(originalBeanName(name), typeToMatch);
		}

		// Retrieve corresponding bean definition.
		RootBeanDefinition mbd = getMergedLocalBeanDefinition(beanName);
		BeanDefinitionHolder dbd = mbd.getDecoratedDefinition();

		// Setup the types that we want to match against
		Class<?> classToMatch = typeToMatch.resolve();
		if (classToMatch == null) {
			classToMatch = FactoryBean.class;
		}
		Class<?>[] typesToMatch = (FactoryBean.class == classToMatch ?
				new Class<?>[] {classToMatch} : new Class<?>[] {FactoryBean.class, classToMatch});


		// Attempt to predict the bean type
		Class<?> predictedType = null;

		// We're looking for a regular reference but we're a factory bean that has
		// a decorated bean definition. The target bean should be the same type
		// as FactoryBean would ultimately return.
		if (!isFactoryDereference && dbd != null && isFactoryBean(beanName, mbd)) {
			// We should only attempt if the user explicitly set lazy-init to true
			// and we know the merged bean definition is for a factory bean.
			if (!mbd.isLazyInit() || allowFactoryBeanInit) {
				RootBeanDefinition tbd = getMergedBeanDefinition(dbd.getBeanName(), dbd.getBeanDefinition(), mbd);
				Class<?> targetType = predictBeanType(dbd.getBeanName(), tbd, typesToMatch);
				if (targetType != null && !FactoryBean.class.isAssignableFrom(targetType)) {
					predictedType = targetType;
				}
			}
		}

		// If we couldn't use the target type, try regular prediction.
		if (predictedType == null) {
			predictedType = predictBeanType(beanName, mbd, typesToMatch);
			if (predictedType == null) {
				return false;
			}
		}

		// Attempt to get the actual ResolvableType for the bean.
		ResolvableType beanType = null;

		// If it's a FactoryBean, we want to look at what it creates, not the factory class.
		if (FactoryBean.class.isAssignableFrom(predictedType)) {
			if (beanInstance == null && !isFactoryDereference) {
				beanType = getTypeForFactoryBean(beanName, mbd, allowFactoryBeanInit);
				predictedType = beanType.resolve();
				if (predictedType == null) {
					return false;
				}
			}
		}
		else if (isFactoryDereference) {
			// Special case: A SmartInstantiationAwareBeanPostProcessor returned a non-FactoryBean
			// type but we nevertheless are being asked to dereference a FactoryBean...
			// Let's check the original bean class and proceed with it if it is a FactoryBean.
			predictedType = predictBeanType(beanName, mbd, FactoryBean.class);
			if (predictedType == null || !FactoryBean.class.isAssignableFrom(predictedType)) {
				return false;
			}
		}

		// We don't have an exact type but if bean definition target type or the factory
		// method return type matches the predicted type then we can use that.
		if (beanType == null) {
			ResolvableType definedType = mbd.targetType;
			if (definedType == null) {
				definedType = mbd.factoryMethodReturnType;
			}
			if (definedType != null && definedType.resolve() == predictedType) {
				beanType = definedType;
			}
		}

		// If we have a bean type use it so that generics are considered
		if (beanType != null) {
			return typeToMatch.isAssignableFrom(beanType);
		}

		// If we don't have a bean type, fallback to the predicted type
		return typeToMatch.isAssignableFrom(predictedType);
	}

	@Override
	public boolean isTypeMatch(String name, Class<?> typeToMatch) throws NoSuchBeanDefinitionException {
		return isTypeMatch(name, ResolvableType.forRawClass(typeToMatch));
	}

	@Override
	@Nullable
	public Class<?> getType(String name) throws NoSuchBeanDefinitionException {
		return getType(name, true);
	}

	@Override
	@Nullable
	public Class<?> getType(String name, boolean allowFactoryBeanInit) throws NoSuchBeanDefinitionException {
		String beanName = transformedBeanName(name);

		// Check manually registered singletons.
		Object beanInstance = getSingleton(beanName, false);
		if (beanInstance != null && beanInstance.getClass() != NullBean.class) {
			if (beanInstance instanceof FactoryBean && !BeanFactoryUtils.isFactoryDereference(name)) {
				return getTypeForFactoryBean((FactoryBean<?>) beanInstance);
			}
			else {
				return beanInstance.getClass();
			}
		}

		// No singleton instance found -> check bean definition.
		BeanFactory parentBeanFactory = getParentBeanFactory();
		if (parentBeanFactory != null && !containsBeanDefinition(beanName)) {
			// No bean definition found in this factory -> delegate to parent.
			return parentBeanFactory.getType(originalBeanName(name));
		}

		RootBeanDefinition mbd = getMergedLocalBeanDefinition(beanName);

		// Check decorated bean definition, if any: We assume it'll be easier
		// to determine the decorated bean's type than the proxy's type.
		BeanDefinitionHolder dbd = mbd.getDecoratedDefinition();
		if (dbd != null && !BeanFactoryUtils.isFactoryDereference(name)) {
			RootBeanDefinition tbd = getMergedBeanDefinition(dbd.getBeanName(), dbd.getBeanDefinition(), mbd);
			Class<?> targetClass = predictBeanType(dbd.getBeanName(), tbd);
			if (targetClass != null && !FactoryBean.class.isAssignableFrom(targetClass)) {
				return targetClass;
			}
		}

		Class<?> beanClass = predictBeanType(beanName, mbd);

		// Check bean class whether we're dealing with a FactoryBean.
		if (beanClass != null && FactoryBean.class.isAssignableFrom(beanClass)) {
			if (!BeanFactoryUtils.isFactoryDereference(name)) {
				// If it's a FactoryBean, we want to look at what it creates, not at the factory class.
				return getTypeForFactoryBean(beanName, mbd, allowFactoryBeanInit).resolve();
			}
			else {
				return beanClass;
			}
		}
		else {
			return (!BeanFactoryUtils.isFactoryDereference(name) ? beanClass : null);
		}
	}

	@Override
	public String[] getAliases(String name) {
		String beanName = transformedBeanName(name);
		List<String> aliases = new ArrayList<>();
		boolean factoryPrefix = name.startsWith(FACTORY_BEAN_PREFIX);
		String fullBeanName = beanName;
		if (factoryPrefix) {
			fullBeanName = FACTORY_BEAN_PREFIX + beanName;
		}
		if (!fullBeanName.equals(name)) {
			aliases.add(fullBeanName);
		}
		String[] retrievedAliases = super.getAliases(beanName);
		for (String retrievedAlias : retrievedAliases) {
			String alias = (factoryPrefix ? FACTORY_BEAN_PREFIX : "") + retrievedAlias;
			if (!alias.equals(name)) {
				aliases.add(alias);
			}
		}
		if (!containsSingleton(beanName) && !containsBeanDefinition(beanName)) {
			BeanFactory parentBeanFactory = getParentBeanFactory();
			if (parentBeanFactory != null) {
				aliases.addAll(Arrays.asList(parentBeanFactory.getAliases(fullBeanName)));
			}
		}
		return StringUtils.toStringArray(aliases);
	}


	//---------------------------------------------------------------------
	// Implementation of HierarchicalBeanFactory interface
	//---------------------------------------------------------------------

	@Override
	@Nullable
	public BeanFactory getParentBeanFactory() {
		return this.parentBeanFactory;
	}

	@Override
	public boolean containsLocalBean(String name) {
		String beanName = transformedBeanName(name);
		return ((containsSingleton(beanName) || containsBeanDefinition(beanName)) &&
				(!BeanFactoryUtils.isFactoryDereference(name) || isFactoryBean(beanName)));
	}


	//---------------------------------------------------------------------
	// Implementation of ConfigurableBeanFactory interface
	//---------------------------------------------------------------------

	@Override
	public void setParentBeanFactory(@Nullable BeanFactory parentBeanFactory) {
		if (this.parentBeanFactory != null && this.parentBeanFactory != parentBeanFactory) {
			throw new IllegalStateException("Already associated with parent BeanFactory: " + this.parentBeanFactory);
		}
		this.parentBeanFactory = parentBeanFactory;
	}

	@Override
	public void setBeanClassLoader(@Nullable ClassLoader beanClassLoader) {
		this.beanClassLoader = (beanClassLoader != null ? beanClassLoader : ClassUtils.getDefaultClassLoader());
	}

	@Override
	@Nullable
	public ClassLoader getBeanClassLoader() {
		return this.beanClassLoader;
	}

	@Override
	public void setTempClassLoader(@Nullable ClassLoader tempClassLoader) {
		this.tempClassLoader = tempClassLoader;
	}

	@Override
	@Nullable
	public ClassLoader getTempClassLoader() {
		return this.tempClassLoader;
	}

	@Override
	public void setCacheBeanMetadata(boolean cacheBeanMetadata) {
		this.cacheBeanMetadata = cacheBeanMetadata;
	}

	@Override
	public boolean isCacheBeanMetadata() {
		return this.cacheBeanMetadata;
	}

	@Override
	public void setBeanExpressionResolver(@Nullable BeanExpressionResolver resolver) {
		this.beanExpressionResolver = resolver;
	}

	@Override
	@Nullable
	public BeanExpressionResolver getBeanExpressionResolver() {
		return this.beanExpressionResolver;
	}

	@Override
	public void setConversionService(@Nullable ConversionService conversionService) {
		this.conversionService = conversionService;
	}

	@Override
	@Nullable
	public ConversionService getConversionService() {
		return this.conversionService;
	}

	@Override
	public void addPropertyEditorRegistrar(PropertyEditorRegistrar registrar) {
		Assert.notNull(registrar, "PropertyEditorRegistrar must not be null");
		this.propertyEditorRegistrars.add(registrar);
	}

	/**
	 * Return the set of PropertyEditorRegistrars.
	 */
	public Set<PropertyEditorRegistrar> getPropertyEditorRegistrars() {
		return this.propertyEditorRegistrars;
	}

	@Override
	public void registerCustomEditor(Class<?> requiredType, Class<? extends PropertyEditor> propertyEditorClass) {
		Assert.notNull(requiredType, "Required type must not be null");
		Assert.notNull(propertyEditorClass, "PropertyEditor class must not be null");
		this.customEditors.put(requiredType, propertyEditorClass);
	}

	@Override
	public void copyRegisteredEditorsTo(PropertyEditorRegistry registry) {
		registerCustomEditors(registry);
	}

	/**
	 * Return the map of custom editors, with Classes as keys and PropertyEditor classes as values.
	 */
	public Map<Class<?>, Class<? extends PropertyEditor>> getCustomEditors() {
		return this.customEditors;
	}

	@Override
	public void setTypeConverter(TypeConverter typeConverter) {
		this.typeConverter = typeConverter;
	}

	/**
	 * Return the custom TypeConverter to use, if any.
	 * @return the custom TypeConverter, or {@code null} if none specified
	 */
	@Nullable
	protected TypeConverter getCustomTypeConverter() {
		return this.typeConverter;
	}

	@Override
	public TypeConverter getTypeConverter() {
		TypeConverter customConverter = getCustomTypeConverter();
		if (customConverter != null) {
			return customConverter;
		}
		else {
			// Build default TypeConverter, registering custom editors.
			SimpleTypeConverter typeConverter = new SimpleTypeConverter();
			typeConverter.setConversionService(getConversionService());
			registerCustomEditors(typeConverter);
			return typeConverter;
		}
	}

	@Override
	public void addEmbeddedValueResolver(StringValueResolver valueResolver) {
		Assert.notNull(valueResolver, "StringValueResolver must not be null");
		this.embeddedValueResolvers.add(valueResolver);
	}

	@Override
	public boolean hasEmbeddedValueResolver() {
		return !this.embeddedValueResolvers.isEmpty();
	}

	@Override
	@Nullable
	public String resolveEmbeddedValue(@Nullable String value) {
		if (value == null) {
			return null;
		}
		String result = value;
		for (StringValueResolver resolver : this.embeddedValueResolvers) {
			result = resolver.resolveStringValue(result);
			if (result == null) {
				return null;
			}
		}
		return result;
	}

	@Override
	public void addBeanPostProcessor(BeanPostProcessor beanPostProcessor) {
		Assert.notNull(beanPostProcessor, "BeanPostProcessor must not be null");
		// Remove from old position, if any
		this.beanPostProcessors.remove(beanPostProcessor);
		// Track whether it is instantiation/destruction aware
		if (beanPostProcessor instanceof InstantiationAwareBeanPostProcessor) {
			this.hasInstantiationAwareBeanPostProcessors = true;
		}
		if (beanPostProcessor instanceof DestructionAwareBeanPostProcessor) {
			this.hasDestructionAwareBeanPostProcessors = true;
		}
		// Add to end of list
		this.beanPostProcessors.add(beanPostProcessor);
	}

	@Override
	public int getBeanPostProcessorCount() {
		return this.beanPostProcessors.size();
	}

	/**
	 * Return the list of BeanPostProcessors that will get applied
	 * to beans created with this factory.
	 */
	public List<BeanPostProcessor> getBeanPostProcessors() {
		return this.beanPostProcessors;
	}

	/**
	 * 判断是否有注册过InstantiationAwareBeanPostProcessor类型的bean（前后置处理器）
	 * Return whether this factory holds a InstantiationAwareBeanPostProcessor
	 * that will get applied to singleton beans on shutdown.
	 * @see #addBeanPostProcessor
	 * @see org.springframework.beans.factory.config.InstantiationAwareBeanPostProcessor
	 */
	protected boolean hasInstantiationAwareBeanPostProcessors() {
		return this.hasInstantiationAwareBeanPostProcessors;
	}

	/**
	 * Return whether this factory holds a DestructionAwareBeanPostProcessor
	 * that will get applied to singleton beans on shutdown.
	 * @see #addBeanPostProcessor
	 * @see org.springframework.beans.factory.config.DestructionAwareBeanPostProcessor
	 */
	protected boolean hasDestructionAwareBeanPostProcessors() {
		return this.hasDestructionAwareBeanPostProcessors;
	}

	@Override
	public void registerScope(String scopeName, Scope scope) {
		Assert.notNull(scopeName, "Scope identifier must not be null");
		Assert.notNull(scope, "Scope must not be null");
		if (SCOPE_SINGLETON.equals(scopeName) || SCOPE_PROTOTYPE.equals(scopeName)) {
			throw new IllegalArgumentException("Cannot replace existing scopes 'singleton' and 'prototype'");
		}
		Scope previous = this.scopes.put(scopeName, scope);
		if (previous != null && previous != scope) {
			if (logger.isDebugEnabled()) {
				logger.debug("Replacing scope '" + scopeName + "' from [" + previous + "] to [" + scope + "]");
			}
		}
		else {
			if (logger.isTraceEnabled()) {
				logger.trace("Registering scope '" + scopeName + "' with implementation [" + scope + "]");
			}
		}
	}

	@Override
	public String[] getRegisteredScopeNames() {
		return StringUtils.toStringArray(this.scopes.keySet());
	}

	@Override
	@Nullable
	public Scope getRegisteredScope(String scopeName) {
		Assert.notNull(scopeName, "Scope identifier must not be null");
		return this.scopes.get(scopeName);
	}

	/**
	 * Set the security context provider for this bean factory. If a security manager
	 * is set, interaction with the user code will be executed using the privileged
	 * of the provided security context.
	 */
	public void setSecurityContextProvider(SecurityContextProvider securityProvider) {
		this.securityContextProvider = securityProvider;
	}

	/**
	 * Delegate the creation of the access control context to the
	 * {@link #setSecurityContextProvider SecurityContextProvider}.
	 */
	@Override
	public AccessControlContext getAccessControlContext() {
		return (this.securityContextProvider != null ?
				this.securityContextProvider.getAccessControlContext() :
				AccessController.getContext());
	}

	@Override
	public void copyConfigurationFrom(ConfigurableBeanFactory otherFactory) {
		Assert.notNull(otherFactory, "BeanFactory must not be null");
		setBeanClassLoader(otherFactory.getBeanClassLoader());
		setCacheBeanMetadata(otherFactory.isCacheBeanMetadata());
		setBeanExpressionResolver(otherFactory.getBeanExpressionResolver());
		setConversionService(otherFactory.getConversionService());
		if (otherFactory instanceof AbstractBeanFactory) {
			AbstractBeanFactory otherAbstractFactory = (AbstractBeanFactory) otherFactory;
			this.propertyEditorRegistrars.addAll(otherAbstractFactory.propertyEditorRegistrars);
			this.customEditors.putAll(otherAbstractFactory.customEditors);
			this.typeConverter = otherAbstractFactory.typeConverter;
			this.beanPostProcessors.addAll(otherAbstractFactory.beanPostProcessors);
			this.hasInstantiationAwareBeanPostProcessors = this.hasInstantiationAwareBeanPostProcessors ||
					otherAbstractFactory.hasInstantiationAwareBeanPostProcessors;
			this.hasDestructionAwareBeanPostProcessors = this.hasDestructionAwareBeanPostProcessors ||
					otherAbstractFactory.hasDestructionAwareBeanPostProcessors;
			this.scopes.putAll(otherAbstractFactory.scopes);
			this.securityContextProvider = otherAbstractFactory.securityContextProvider;
		}
		else {
			setTypeConverter(otherFactory.getTypeConverter());
			String[] otherScopeNames = otherFactory.getRegisteredScopeNames();
			for (String scopeName : otherScopeNames) {
				this.scopes.put(scopeName, otherFactory.getRegisteredScope(scopeName));
			}
		}
	}

	/**
	 * Return a 'merged' BeanDefinition for the given bean name,
	 * merging a child bean definition with its parent if necessary.
	 * <p>This {@code getMergedBeanDefinition} considers bean definition
	 * in ancestors as well.
	 * @param name the name of the bean to retrieve the merged definition for
	 * (may be an alias)
	 * @return a (potentially merged) RootBeanDefinition for the given bean
	 * @throws NoSuchBeanDefinitionException if there is no bean with the given name
	 * @throws BeanDefinitionStoreException in case of an invalid bean definition
	 */
	@Override
	public BeanDefinition getMergedBeanDefinition(String name) throws BeansException {
		String beanName = transformedBeanName(name);
		// Efficiently check whether bean definition exists in this factory.
		if (!containsBeanDefinition(beanName) && getParentBeanFactory() instanceof ConfigurableBeanFactory) {
			return ((ConfigurableBeanFactory) getParentBeanFactory()).getMergedBeanDefinition(beanName);
		}
		// Resolve merged bean definition locally.
		return getMergedLocalBeanDefinition(beanName);
	}

	@Override
	public boolean isFactoryBean(String name) throws NoSuchBeanDefinitionException {
		String beanName = transformedBeanName(name);
		Object beanInstance = getSingleton(beanName, false);
		if (beanInstance != null) {
			return (beanInstance instanceof FactoryBean);
		}
		// No singleton instance found -> check bean definition.
		if (!containsBeanDefinition(beanName) && getParentBeanFactory() instanceof ConfigurableBeanFactory) {
			// No bean definition found in this factory -> delegate to parent.
			return ((ConfigurableBeanFactory) getParentBeanFactory()).isFactoryBean(name);
		}
		return isFactoryBean(beanName, getMergedLocalBeanDefinition(beanName));
	}

	@Override
	public boolean isActuallyInCreation(String beanName) {
		return (isSingletonCurrentlyInCreation(beanName) || isPrototypeCurrentlyInCreation(beanName));
	}

	/**
	 * 根据指定的BeanName返回当前是否正在创建原型模式的Bean
	 * Return whether the specified prototype bean is currently in creation
	 * (within the current thread).
	 * @param beanName the name of the bean
	 */
	protected boolean isPrototypeCurrentlyInCreation(String beanName) {
		Object curVal = this.prototypesCurrentlyInCreation.get();
		return (curVal != null &&
				(curVal.equals(beanName) || (curVal instanceof Set && ((Set<?>) curVal).contains(beanName))));
	}

	/**
	 * 原型模式Bean创建的前置处理
	 * Callback before prototype creation.
	 * 默认实现将原型注册为当前正在创建的状态。
	 * <p>The default implementation register the prototype as currently in creation.
	 * @param beanName the name of the prototype about to be created
	 * @see #isPrototypeCurrentlyInCreation
	 */
	@SuppressWarnings("unchecked")
	protected void beforePrototypeCreation(String beanName) {
		Object curVal = this.prototypesCurrentlyInCreation.get();
		if (curVal == null) {
			this.prototypesCurrentlyInCreation.set(beanName);
		}
		else if (curVal instanceof String) {
			Set<String> beanNameSet = new HashSet<>(2);
			beanNameSet.add((String) curVal);
			beanNameSet.add(beanName);
			this.prototypesCurrentlyInCreation.set(beanNameSet);
		}
		else {
			Set<String> beanNameSet = (Set<String>) curVal;
			beanNameSet.add(beanName);
		}
	}

	/**
	 * 原型模式Bean创建的后置处理
	 * Callback after prototype creation.
	 * 默认实现将原型标记为不在创建中。
	 * <p>The default implementation marks the prototype as not in creation anymore.
	 * @param beanName the name of the prototype that has been created
	 * @see #isPrototypeCurrentlyInCreation
	 */
	@SuppressWarnings("unchecked")
	protected void afterPrototypeCreation(String beanName) {
		Object curVal = this.prototypesCurrentlyInCreation.get();
		if (curVal instanceof String) {
			this.prototypesCurrentlyInCreation.remove();
		}
		else if (curVal instanceof Set) {
			Set<String> beanNameSet = (Set<String>) curVal;
			beanNameSet.remove(beanName);
			if (beanNameSet.isEmpty()) {
				this.prototypesCurrentlyInCreation.remove();
			}
		}
	}

	@Override
	public void destroyBean(String beanName, Object beanInstance) {
		destroyBean(beanName, beanInstance, getMergedLocalBeanDefinition(beanName));
	}

	/**
	 * Destroy the given bean instance (usually a prototype instance
	 * obtained from this factory) according to the given bean definition.
	 * @param beanName the name of the bean definition
	 * @param bean the bean instance to destroy
	 * @param mbd the merged bean definition
	 */
	protected void destroyBean(String beanName, Object bean, RootBeanDefinition mbd) {
		new DisposableBeanAdapter(bean, beanName, mbd, getBeanPostProcessors(), getAccessControlContext()).destroy();
	}

	@Override
	public void destroyScopedBean(String beanName) {
		RootBeanDefinition mbd = getMergedLocalBeanDefinition(beanName);
		if (mbd.isSingleton() || mbd.isPrototype()) {
			throw new IllegalArgumentException(
					"Bean name '" + beanName + "' does not correspond to an object in a mutable scope");
		}
		String scopeName = mbd.getScope();
		Scope scope = this.scopes.get(scopeName);
		if (scope == null) {
			throw new IllegalStateException("No Scope SPI registered for scope name '" + scopeName + "'");
		}
		Object bean = scope.remove(beanName);
		if (bean != null) {
			destroyBean(beanName, bean, mbd);
		}
	}


	//---------------------------------------------------------------------
	// Implementation methods
	//---------------------------------------------------------------------

	/**
	 * 返回bean名称，在必要时去掉工厂的取消引用前缀，并将别名解析为规范名称。
	 * Return the bean name, stripping out the factory dereference prefix if necessary,
	 * and resolving aliases to canonical names.
	 * @param name the user-specified name
	 * @return the transformed bean name
	 */
	protected String transformedBeanName(String name) {
		return canonicalName(BeanFactoryUtils.transformedBeanName(name));
	}

	/**
	 * 确定原始bean名称，将本地定义的别名解析为规范名称。
	 * Determine the original bean name, resolving locally defined aliases to canonical names.
	 * @param name the user-specified name
	 * @return the original bean name
	 */
	protected String originalBeanName(String name) {
		// 去掉别名
		String beanName = transformedBeanName(name);
		// 返回原始Bean Name
		if (name.startsWith(FACTORY_BEAN_PREFIX)) {
			beanName = FACTORY_BEAN_PREFIX + beanName;
		}
		return beanName;
	}

	/**
	 * Initialize the given BeanWrapper with the custom editors registered
	 * with this factory. To be called for BeanWrappers that will create
	 * and populate bean instances.
	 * <p>The default implementation delegates to {@link #registerCustomEditors}.
	 * Can be overridden in subclasses.
	 * @param bw the BeanWrapper to initialize
	 */
	protected void initBeanWrapper(BeanWrapper bw) {
		bw.setConversionService(getConversionService());
		registerCustomEditors(bw);
	}

	/**
	 * Initialize the given PropertyEditorRegistry with the custom editors
	 * that have been registered with this BeanFactory.
	 * <p>To be called for BeanWrappers that will create and populate bean
	 * instances, and for SimpleTypeConverter used for constructor argument
	 * and factory method type conversion.
	 * @param registry the PropertyEditorRegistry to initialize
	 */
	protected void registerCustomEditors(PropertyEditorRegistry registry) {
		PropertyEditorRegistrySupport registrySupport =
				(registry instanceof PropertyEditorRegistrySupport ? (PropertyEditorRegistrySupport) registry : null);
		if (registrySupport != null) {
			registrySupport.useConfigValueEditors();
		}
		if (!this.propertyEditorRegistrars.isEmpty()) {
			for (PropertyEditorRegistrar registrar : this.propertyEditorRegistrars) {
				try {
					registrar.registerCustomEditors(registry);
				}
				catch (BeanCreationException ex) {
					Throwable rootCause = ex.getMostSpecificCause();
					if (rootCause instanceof BeanCurrentlyInCreationException) {
						BeanCreationException bce = (BeanCreationException) rootCause;
						String bceBeanName = bce.getBeanName();
						if (bceBeanName != null && isCurrentlyInCreation(bceBeanName)) {
							if (logger.isDebugEnabled()) {
								logger.debug("PropertyEditorRegistrar [" + registrar.getClass().getName() +
										"] failed because it tried to obtain currently created bean '" +
										ex.getBeanName() + "': " + ex.getMessage());
							}
							onSuppressedException(ex);
							continue;
						}
					}
					throw ex;
				}
			}
		}
		if (!this.customEditors.isEmpty()) {
			this.customEditors.forEach((requiredType, editorClass) ->
					registry.registerCustomEditor(requiredType, BeanUtils.instantiateClass(editorClass)));
		}
	}


	/**
	 * 返回合并的RootBeanDefinition，如果指定的bean是一个子类，则遍历父bean Definition
	 * Return a merged RootBeanDefinition, traversing the parent bean definition
	 * if the specified bean corresponds to a child bean definition.
	 * @param beanName the name of the bean to retrieve the merged definition for
	 * @return a (potentially merged) RootBeanDefinition for the given bean
	 * @throws NoSuchBeanDefinitionException if there is no bean with the given name
	 * @throws BeanDefinitionStoreException in case of an invalid bean definition
	 */
	protected RootBeanDefinition getMergedLocalBeanDefinition(String beanName) throws BeansException {
		// 从缓存中获取RootBeanDefinition，有就直接返回
		// Quick check on the concurrent map first, with minimal locking.
		RootBeanDefinition mbd = this.mergedBeanDefinitions.get(beanName);
		if (mbd != null && !mbd.stale) {
			return mbd;
		}
		// 获取合并后的BeanDefinition，如果是子类的话则合并父类
		return getMergedBeanDefinition(beanName, getBeanDefinition(beanName));
	}

	/**
	 * 如果给定bean的定义是子bean Definition，则通过与父bean合并，返回给定顶级bean的RootBeanDefinition。
	 * Return a RootBeanDefinition for the given top-level bean, by merging with
	 * the parent if the given bean's definition is a child bean definition.
	 * @param beanName the name of the bean definition
	 * @param bd the original bean definition (Root/ChildBeanDefinition)
	 * @return a (potentially merged) RootBeanDefinition for the given bean
	 * @throws BeanDefinitionStoreException in case of an invalid bean definition
	 */
	protected RootBeanDefinition getMergedBeanDefinition(String beanName, BeanDefinition bd)
			throws BeanDefinitionStoreException {

		return getMergedBeanDefinition(beanName, bd, null);
	}

	/**
	 * 如果给定bean的定义是子bean Definition，则通过与父bean合并，返回给定bean的RootBeanDefinition。
	 * Return a RootBeanDefinition for the given bean, by merging with the
	 * parent if the given bean's definition is a child bean definition.
	 * @param beanName the name of the bean definition
	 * @param bd the original bean definition (Root/ChildBeanDefinition)
	 * @param containingBd the containing bean definition in case of inner bean, 内部bean的包含bean定义
	 * or {@code null} in case of a top-level bean
	 * @return a (potentially merged) RootBeanDefinition for the given bean
	 * @throws BeanDefinitionStoreException in case of an invalid bean definition
	 */
	protected RootBeanDefinition getMergedBeanDefinition(
			String beanName, BeanDefinition bd, @Nullable BeanDefinition containingBd)
			throws BeanDefinitionStoreException {

		synchronized (this.mergedBeanDefinitions) {
			RootBeanDefinition mbd = null;
			// 检查使用全锁,为了执行相同的合并实例。
			RootBeanDefinition previous = null;
			// Check with full lock now in order to enforce the same merged instance.
			if (containingBd == null) {
				// 从缓存中获取
				mbd = this.mergedBeanDefinitions.get(beanName);
			}

			if (mbd == null) {
				// 如果没有父类
				if (bd.getParentName() == null) {
					// 如果本来就属于root bean definition.则使用他的副本
					// Use copy of given root bean definition.
					if (bd instanceof RootBeanDefinition) {
						mbd = ((RootBeanDefinition) bd).cloneBeanDefinition();
					}
					else {
						mbd = new RootBeanDefinition(bd);
					}
				}
				else {
					// 有父类，这是一个Child bean definition，需要合并父类的Bean Definition
					// Child bean definition: needs to be merged with parent.
					BeanDefinition pbd;
					try {
						// 获取父类的真实Bean name
						String parentBeanName = transformedBeanName(bd.getParentName());
						// 和父类的Bean Name不同
						if (!beanName.equals(parentBeanName)) {
							//递归调用，继续获取父类
							pbd = getMergedBeanDefinition(parentBeanName);
						}
						// 和父类的Bean Name相同
						else {
							// 获取父类工厂
							BeanFactory parent = getParentBeanFactory();
							// 属于ConfigurableBeanFactory
							if (parent instanceof ConfigurableBeanFactory) {
								// 把当前类和父类进行合并
								pbd = ((ConfigurableBeanFactory) parent).getMergedBeanDefinition(parentBeanName);
							}
							else {
								throw new NoSuchBeanDefinitionException(parentBeanName,
										"Parent name '" + parentBeanName + "' is equal to bean name '" + beanName +
										"': cannot be resolved without an AbstractBeanFactory parent");
							}
						}
					}
					catch (NoSuchBeanDefinitionException ex) {
						throw new BeanDefinitionStoreException(bd.getResourceDescription(), beanName,
								"Could not resolve parent bean definition '" + bd.getParentName() + "'", ex);
					}
					// 具有重写值的深层复制。
					// Deep copy with overridden values.
					mbd = new RootBeanDefinition(pbd);
					// 处理重写逻辑
					mbd.overrideFrom(bd);
				}
				// 设置默认的单例范围，如果之前没有配置。
				// Set default singleton scope, if not configured before.
				if (!StringUtils.hasLength(mbd.getScope())) {
					mbd.setScope(RootBeanDefinition.SCOPE_SINGLETON);
				}
				// 非单例bean中包含的bean也不能是单例bean。
				// A bean contained in a non-singleton bean cannot be a singleton itself.
				// 让我们在这里立即纠正这个错误，因为这可能是外部bean的父-子合并的结果，
				// 在这种情况下，原始的内部bean定义将不会继承合并的外部bean的单例状态。
				// Let's correct this on the fly here, since this might be the result of
				// parent-child merging for the outer bean, in which case the original inner bean
				// definition will not have inherited the merged outer bean's singleton status.
				if (containingBd != null && !containingBd.isSingleton() && mbd.isSingleton()) {
					mbd.setScope(containingBd.getScope());
				}
				// 暂时缓存合并的bean定义
				// Cache the merged bean definition for the time being
				// (为了获取元数据的更改，稍后可能还会重新合并它)
				// (it might still get re-merged later on in order to pick up metadata changes)
				if (containingBd == null && isCacheBeanMetadata()) {
					this.mergedBeanDefinitions.put(beanName, mbd);
				}
			}
			if (previous != null) {
				copyRelevantMergedBeanDefinitionCaches(previous, mbd);
			}
			return mbd;
		}
	}

	private void copyRelevantMergedBeanDefinitionCaches(RootBeanDefinition previous, RootBeanDefinition mbd) {
		if (ObjectUtils.nullSafeEquals(mbd.getBeanClassName(), previous.getBeanClassName()) &&
				ObjectUtils.nullSafeEquals(mbd.getFactoryBeanName(), previous.getFactoryBeanName()) &&
				ObjectUtils.nullSafeEquals(mbd.getFactoryMethodName(), previous.getFactoryMethodName())) {
			ResolvableType targetType = mbd.targetType;
			ResolvableType previousTargetType = previous.targetType;
			if (targetType == null || targetType.equals(previousTargetType)) {
				mbd.targetType = previousTargetType;
				mbd.isFactoryBean = previous.isFactoryBean;
				mbd.resolvedTargetType = previous.resolvedTargetType;
				mbd.factoryMethodReturnType = previous.factoryMethodReturnType;
				mbd.factoryMethodToIntrospect = previous.factoryMethodToIntrospect;
			}
		}
	}

	/**
	 * 检查给定的合并bean定义，可能会引发验证异常。
	 * Check the given merged bean definition,
	 * potentially throwing validation exceptions.
	 * @param mbd the merged bean definition to check
	 * @param beanName the name of the bean
	 * @param args the arguments for bean creation, if any
	 * @throws BeanDefinitionStoreException in case of validation failure
	 */
	protected void checkMergedBeanDefinition(RootBeanDefinition mbd, String beanName, @Nullable Object[] args)
			throws BeanDefinitionStoreException {
		// 如果还是抽象类，则抛出异常
		if (mbd.isAbstract()) {
			throw new BeanIsAbstractException(beanName);
		}
	}

	/**
	 * 删除指定bean的合并bean定义
	 * Remove the merged bean definition for the specified bean,
	 * 在下次访问时重新创建它。
	 * recreating it on next access.
	 * @param beanName the bean name to clear the merged definition for
	 */
	protected void clearMergedBeanDefinition(String beanName) {
		RootBeanDefinition bd = this.mergedBeanDefinitions.get(beanName);
		if (bd != null) {
			bd.stale = true;
		}
	}

	/**
	 * Clear the merged bean definition cache, removing entries for beans
	 * which are not considered eligible for full metadata caching yet.
	 * <p>Typically triggered after changes to the original bean definitions,
	 * e.g. after applying a {@code BeanFactoryPostProcessor}. Note that metadata
	 * for beans which have already been created at this point will be kept around.
	 * @since 4.2
	 */
	public void clearMetadataCache() {
		this.mergedBeanDefinitions.forEach((beanName, bd) -> {
			if (!isBeanEligibleForMetadataCaching(beanName)) {
				bd.stale = true;
			}
		});
	}

	/**
	 * Resolve the bean class for the specified bean definition,
	 * resolving a bean class name into a Class reference (if necessary)
	 * and storing the resolved Class in the bean definition for further use.
	 * @param mbd the merged bean definition to determine the class for
	 * @param beanName the name of the bean (for error handling purposes)
	 * @param typesToMatch the types to match in case of internal type matching purposes
	 * (also signals that the returned {@code Class} will never be exposed to application code)
	 * @return the resolved bean class (or {@code null} if none)
	 * @throws CannotLoadBeanClassException if we failed to load the class
	 */
	@Nullable
	protected Class<?> resolveBeanClass(final RootBeanDefinition mbd, String beanName, final Class<?>... typesToMatch)
			throws CannotLoadBeanClassException {

		try {
			if (mbd.hasBeanClass()) {
				return mbd.getBeanClass();
			}
			if (System.getSecurityManager() != null) {
				return AccessController.doPrivileged((PrivilegedExceptionAction<Class<?>>) () ->
					doResolveBeanClass(mbd, typesToMatch), getAccessControlContext());
			}
			else {
				return doResolveBeanClass(mbd, typesToMatch);
			}
		}
		catch (PrivilegedActionException pae) {
			ClassNotFoundException ex = (ClassNotFoundException) pae.getException();
			throw new CannotLoadBeanClassException(mbd.getResourceDescription(), beanName, mbd.getBeanClassName(), ex);
		}
		catch (ClassNotFoundException ex) {
			throw new CannotLoadBeanClassException(mbd.getResourceDescription(), beanName, mbd.getBeanClassName(), ex);
		}
		catch (LinkageError err) {
			throw new CannotLoadBeanClassException(mbd.getResourceDescription(), beanName, mbd.getBeanClassName(), err);
		}
	}

	@Nullable
	private Class<?> doResolveBeanClass(RootBeanDefinition mbd, Class<?>... typesToMatch)
			throws ClassNotFoundException {

		ClassLoader beanClassLoader = getBeanClassLoader();
		ClassLoader dynamicLoader = beanClassLoader;
		boolean freshResolve = false;

		if (!ObjectUtils.isEmpty(typesToMatch)) {
			// When just doing type checks (i.e. not creating an actual instance yet),
			// use the specified temporary class loader (e.g. in a weaving scenario).
			ClassLoader tempClassLoader = getTempClassLoader();
			if (tempClassLoader != null) {
				dynamicLoader = tempClassLoader;
				freshResolve = true;
				if (tempClassLoader instanceof DecoratingClassLoader) {
					DecoratingClassLoader dcl = (DecoratingClassLoader) tempClassLoader;
					for (Class<?> typeToMatch : typesToMatch) {
						dcl.excludeClass(typeToMatch.getName());
					}
				}
			}
		}

		String className = mbd.getBeanClassName();
		if (className != null) {
			Object evaluated = evaluateBeanDefinitionString(className, mbd);
			if (!className.equals(evaluated)) {
				// A dynamically resolved expression, supported as of 4.2...
				if (evaluated instanceof Class) {
					return (Class<?>) evaluated;
				}
				else if (evaluated instanceof String) {
					className = (String) evaluated;
					freshResolve = true;
				}
				else {
					throw new IllegalStateException("Invalid class name expression result: " + evaluated);
				}
			}
			if (freshResolve) {
				// When resolving against a temporary class loader, exit early in order
				// to avoid storing the resolved Class in the bean definition.
				if (dynamicLoader != null) {
					try {
						return dynamicLoader.loadClass(className);
					}
					catch (ClassNotFoundException ex) {
						if (logger.isTraceEnabled()) {
							logger.trace("Could not load class [" + className + "] from " + dynamicLoader + ": " + ex);
						}
					}
				}
				return ClassUtils.forName(className, dynamicLoader);
			}
		}

		// Resolve regularly, caching the result in the BeanDefinition...
		return mbd.resolveBeanClass(beanClassLoader);
	}

	/**
	 * Evaluate the given String as contained in a bean definition,
	 * potentially resolving it as an expression.
	 * @param value the value to check
	 * @param beanDefinition the bean definition that the value comes from
	 * @return the resolved value
	 * @see #setBeanExpressionResolver
	 */
	@Nullable
	protected Object evaluateBeanDefinitionString(@Nullable String value, @Nullable BeanDefinition beanDefinition) {
		if (this.beanExpressionResolver == null) {
			return value;
		}

		Scope scope = null;
		if (beanDefinition != null) {
			String scopeName = beanDefinition.getScope();
			if (scopeName != null) {
				scope = getRegisteredScope(scopeName);
			}
		}
		return this.beanExpressionResolver.evaluate(value, new BeanExpressionContext(this, scope));
	}


	/**
	 * Predict the eventual bean type (of the processed bean instance) for the
	 * specified bean. Called by {@link #getType} and {@link #isTypeMatch}.
	 * Does not need to handle FactoryBeans specifically, since it is only
	 * supposed to operate on the raw bean type.
	 * <p>This implementation is simplistic in that it is not able to
	 * handle factory methods and InstantiationAwareBeanPostProcessors.
	 * It only predicts the bean type correctly for a standard bean.
	 * To be overridden in subclasses, applying more sophisticated type detection.
	 * @param beanName the name of the bean
	 * @param mbd the merged bean definition to determine the type for
	 * @param typesToMatch the types to match in case of internal type matching purposes
	 * (also signals that the returned {@code Class} will never be exposed to application code)
	 * @return the type of the bean, or {@code null} if not predictable
	 */
	@Nullable
	protected Class<?> predictBeanType(String beanName, RootBeanDefinition mbd, Class<?>... typesToMatch) {
		Class<?> targetType = mbd.getTargetType();
		if (targetType != null) {
			return targetType;
		}
		if (mbd.getFactoryMethodName() != null) {
			return null;
		}
		return resolveBeanClass(mbd, beanName, typesToMatch);
	}

	/**
	 * Check whether the given bean is defined as a {@link FactoryBean}.
	 * @param beanName the name of the bean
	 * @param mbd the corresponding bean definition
	 */
	protected boolean isFactoryBean(String beanName, RootBeanDefinition mbd) {
		Boolean result = mbd.isFactoryBean;
		if (result == null) {
			Class<?> beanType = predictBeanType(beanName, mbd, FactoryBean.class);
			result = (beanType != null && FactoryBean.class.isAssignableFrom(beanType));
			mbd.isFactoryBean = result;
		}
		return result;
	}

	/**
	 * Determine the bean type for the given FactoryBean definition, as far as possible.
	 * Only called if there is no singleton instance registered for the target bean
	 * already. Implementations are only allowed to instantiate the factory bean if
	 * {@code allowInit} is {@code true}, otherwise they should try to determine the
	 * result through other means.
	 * <p>If no {@link FactoryBean#OBJECT_TYPE_ATTRIBUTE} if set on the bean definition
	 * and {@code allowInit} is {@code true}, the default implementation will create
	 * the FactoryBean via {@code getBean} to call its {@code getObjectType} method.
	 * Subclasses are encouraged to optimize this, typically by inspecting the generic
	 * signature of the factory bean class or the factory method that creates it. If
	 * subclasses do instantiate the FactoryBean, they should consider trying the
	 * {@code getObjectType} method without fully populating the bean. If this fails, a
	 * full FactoryBean creation as performed by this implementation should be used as
	 * fallback.
	 * @param beanName the name of the bean
	 * @param mbd the merged bean definition for the bean
	 * @param allowInit if initialization of the FactoryBean is permitted
	 * @return the type for the bean if determinable, otherwise {@code ResolvableType.NONE}
	 * @since 5.2
	 * @see org.springframework.beans.factory.FactoryBean#getObjectType()
	 * @see #getBean(String)
	 */
	protected ResolvableType getTypeForFactoryBean(String beanName, RootBeanDefinition mbd, boolean allowInit) {
		ResolvableType result = getTypeForFactoryBeanFromAttributes(mbd);
		if (result != ResolvableType.NONE) {
			return result;
		}

		if (allowInit && mbd.isSingleton()) {
			try {
				FactoryBean<?> factoryBean = doGetBean(FACTORY_BEAN_PREFIX + beanName, FactoryBean.class, null, true);
				Class<?> objectType = getTypeForFactoryBean(factoryBean);
				return (objectType != null) ? ResolvableType.forClass(objectType) : ResolvableType.NONE;
			}
			catch (BeanCreationException ex) {
				if (ex.contains(BeanCurrentlyInCreationException.class)) {
					logger.trace(LogMessage.format("Bean currently in creation on FactoryBean type check: %s", ex));
				}
				else if (mbd.isLazyInit()) {
					logger.trace(LogMessage.format("Bean creation exception on lazy FactoryBean type check: %s", ex));
				}
				else {
					logger.debug(LogMessage.format("Bean creation exception on non-lazy FactoryBean type check: %s", ex));
				}
				onSuppressedException(ex);
			}
		}
		return ResolvableType.NONE;
	}

	/**
	 * Determine the bean type for a FactoryBean by inspecting its attributes for a
	 * {@link FactoryBean#OBJECT_TYPE_ATTRIBUTE} value.
	 * @param attributes the attributes to inspect
	 * @return a {@link ResolvableType} extracted from the attributes or
	 * {@code ResolvableType.NONE}
	 * @since 5.2
	 */
	ResolvableType getTypeForFactoryBeanFromAttributes(AttributeAccessor attributes) {
		Object attribute = attributes.getAttribute(FactoryBean.OBJECT_TYPE_ATTRIBUTE);
		if (attribute instanceof ResolvableType) {
			return (ResolvableType) attribute;
		}
		if (attribute instanceof Class) {
			return ResolvableType.forClass((Class<?>) attribute);
		}
		return ResolvableType.NONE;
	}

	/**
	 * Determine the bean type for the given FactoryBean definition, as far as possible.
	 * Only called if there is no singleton instance registered for the target bean already.
	 * <p>The default implementation creates the FactoryBean via {@code getBean}
	 * to call its {@code getObjectType} method. Subclasses are encouraged to optimize
	 * this, typically by just instantiating the FactoryBean but not populating it yet,
	 * trying whether its {@code getObjectType} method already returns a type.
	 * If no type found, a full FactoryBean creation as performed by this implementation
	 * should be used as fallback.
	 * @param beanName the name of the bean
	 * @param mbd the merged bean definition for the bean
	 * @return the type for the bean if determinable, or {@code null} otherwise
	 * @see org.springframework.beans.factory.FactoryBean#getObjectType()
	 * @see #getBean(String)
	 * @deprecated since 5.2 in favor of {@link #getTypeForFactoryBean(String, RootBeanDefinition, boolean)}
	 */
	@Nullable
	@Deprecated
	protected Class<?> getTypeForFactoryBean(String beanName, RootBeanDefinition mbd) {
		return getTypeForFactoryBean(beanName, mbd, true).resolve();
	}

	/**
	 * 将指定的bean标记为已创建（或即将创建）。
	 * Mark the specified bean as already created (or about to be created).
	 * 这允许bean工厂为重复创建指定的bean优化缓存。
	 * <p>This allows the bean factory to optimize its caching for repeated
	 * creation of the specified bean.
	 * @param beanName the name of the bean
	 */
	protected void markBeanAsCreated(String beanName) {
		// 检查是否已经创建过
		if (!this.alreadyCreated.contains(beanName)) {
			synchronized (this.mergedBeanDefinitions) {
				// 检查是否已经创建过
				if (!this.alreadyCreated.contains(beanName)) {
					// Let the bean definition get re-merged now that we're actually creating
					// the bean... just in case some of its metadata changed in the meantime.
					// 从 mergedBeanDefinitions合并的bean定义 中删除 beanName，并在下次访问时重新创建它。
					clearMergedBeanDefinition(beanName);
					// 标记为已经创建
					this.alreadyCreated.add(beanName);
				}
			}
		}
	}

	/**
	 * bean创建失败后，从以创建Bean中移除对应Bean信息
	 * Perform appropriate cleanup of cached metadata after bean creation failed.
	 * @param beanName the name of the bean
	 */
	protected void cleanupAfterBeanCreationFailure(String beanName) {
		synchronized (this.mergedBeanDefinitions) {
			this.alreadyCreated.remove(beanName);
		}
	}

	/**
	 * Determine whether the specified bean is eligible for having
	 * its bean definition metadata cached.
	 * @param beanName the name of the bean
	 * @return {@code true} if the bean's metadata may be cached
	 * at this point already
	 */
	protected boolean isBeanEligibleForMetadataCaching(String beanName) {
		return this.alreadyCreated.contains(beanName);
	}

	/**
	 * 删除给定bean名称的单例实例(如果有的话)，但仅当该实例没有用于类型检查之外的其他目的时。（删除提前暴露的bean）
	 * Remove the singleton instance (if any) for the given bean name,
	 * but only if it hasn't been used for other purposes than type checking.
	 * @param beanName the name of the bean
	 * @return {@code true} if actually removed, {@code false} otherwise
	 */
	protected boolean removeSingletonIfCreatedForTypeCheckOnly(String beanName) {
		if (!this.alreadyCreated.contains(beanName)) {
			removeSingleton(beanName);
			return true;
		}
		else {
			return false;
		}
	}

	/**
	 * 检查该工厂的bean创建阶段是否已经开始，即是否同时将任何bean标记为已创建。
	 * Check whether this factory's bean creation phase already started,
	 * i.e. whether any bean has been marked as created in the meantime.
	 * @since 4.2.2
	 * @see #markBeanAsCreated
	 */
	protected boolean hasBeanCreationStarted() {
		return !this.alreadyCreated.isEmpty();
	}

	/**
	 * 从给定的对象中获取Bean，不论给定的是对象本身还是工厂对象
	 * Get the object for the given bean instance, either the bean
	 * instance itself or its created object in case of a FactoryBean.
	 * @param beanInstance the shared bean instance
	 * @param name name that may include factory dereference prefix
	 * @param beanName the canonical bean name
	 * @param mbd the merged bean definition
	 * @return the object to expose for the bean
	 */
	protected Object getObjectForBeanInstance(
			Object beanInstance, String name, String beanName, @Nullable RootBeanDefinition mbd) {
		//如果是工厂类
		// Don't let calling code try to dereference the factory if the bean isn't a factory.
		if (BeanFactoryUtils.isFactoryDereference(name)) {
			//如果是NullBean直接返回
			if (beanInstance instanceof NullBean) {
				return beanInstance;
			}
			//如果不是工厂类类型，则发生异常
			if (!(beanInstance instanceof FactoryBean)) {
				throw new BeanIsNotAFactoryException(beanName, beanInstance.getClass());
			}
			if (mbd != null) {
				mbd.isFactoryBean = true;
			}
			return beanInstance;
		}
		// 现在我们有了bean实例，它可以是一个普通bean，也可以是一个FactoryBean。
		// 如果它是一个FactoryBean，我们使用它来创建一个bean实例，除非调用者实际上想要一个对工厂的引用。
		// Now we have the bean instance, which may be a normal bean or a FactoryBean.
		// If it's a FactoryBean, we use it to create a bean instance, unless the
		// caller actually wants a reference to the factory.
<<<<<<< HEAD
		// 如果【不是FactoryBean】或者【是工厂类】，则返回使用
		if (!(beanInstance instanceof FactoryBean) || BeanFactoryUtils.isFactoryDereference(name)) {
=======
		if (!(beanInstance instanceof FactoryBean)) {
>>>>>>> d1aee0e8
			return beanInstance;
		}

		Object object = null;
<<<<<<< HEAD
		// 如果这个Bean的RootBeanDefinition为null
		if (mbd == null) {
			// 第一次尝试从缓存中获取
=======
		if (mbd != null) {
			mbd.isFactoryBean = true;
		}
		else {
>>>>>>> d1aee0e8
			object = getCachedObjectForFactoryBean(beanName);
		}
		if (object == null) {
			// 第二次尝试转换为FactoryBean，并从中获取Bean对象
			// 因为不是FactoryBean的类在第一次尝试前已经返回，从缓存中又无法获得，所以直接转换成FactoryBean就可以了
			// Return bean instance from factory.
			FactoryBean<?> factory = (FactoryBean<?>) beanInstance;
			// 缓存从FactoryBean获取的对象（如果它是单例）
			// Caches object obtained from FactoryBean if it is a singleton.
			if (mbd == null && containsBeanDefinition(beanName)) {
				mbd = getMergedLocalBeanDefinition(beanName);
			}
			//这个类是不是用户定义的
			boolean synthetic = (mbd != null && mbd.isSynthetic());
			//这个类是FactoryBean，从这个工厂中获取Bean
			object = getObjectFromFactoryBean(factory, beanName, !synthetic);
		}
		return object;
	}

	/**
	 * Determine whether the given bean name is already in use within this factory,
	 * i.e. whether there is a local bean or alias registered under this name or
	 * an inner bean created with this name.
	 * @param beanName the name to check
	 */
	public boolean isBeanNameInUse(String beanName) {
		return isAlias(beanName) || containsLocalBean(beanName) || hasDependentBean(beanName);
	}

	/**
	 * Determine whether the given bean requires destruction on shutdown.
	 * <p>The default implementation checks the DisposableBean interface as well as
	 * a specified destroy method and registered DestructionAwareBeanPostProcessors.
	 * @param bean the bean instance to check
	 * @param mbd the corresponding bean definition
	 * @see org.springframework.beans.factory.DisposableBean
	 * @see AbstractBeanDefinition#getDestroyMethodName()
	 * @see org.springframework.beans.factory.config.DestructionAwareBeanPostProcessor
	 */
	protected boolean requiresDestruction(Object bean, RootBeanDefinition mbd) {
		return (bean.getClass() != NullBean.class &&
				(DisposableBeanAdapter.hasDestroyMethod(bean, mbd) || (hasDestructionAwareBeanPostProcessors() &&
						DisposableBeanAdapter.hasApplicableProcessors(bean, getBeanPostProcessors()))));
	}

	/**
	 * 将指定的bean添加到对应工厂的一次性注册列表中，并注册销毁Bean时需要调用的bean或者方法
	 * 只能适用于单例模式
	 * Add the given bean to the list of disposable beans in this factory,
	 * registering its DisposableBean interface and/or the given destroy method
	 * to be called on factory shutdown (if applicable). Only applies to singletons.
	 * @param beanName the name of the bean
	 * @param bean the bean instance
	 * @param mbd the bean definition for the bean
	 * @see RootBeanDefinition#isSingleton
	 * @see RootBeanDefinition#getDependsOn
	 * @see #registerDisposableBean
	 * @see #registerDependentBean
	 */
	protected void registerDisposableBeanIfNecessary(String beanName, Object bean, RootBeanDefinition mbd) {
		AccessControlContext acc = (System.getSecurityManager() != null ? getAccessControlContext() : null);
		if (!mbd.isPrototype() && requiresDestruction(bean, mbd)) {
			if (mbd.isSingleton()) {
				// 注册这个单例Bean销毁的时候需要调用的bean
				// Register a DisposableBean implementation that performs all destruction
				// work for the given bean: DestructionAwareBeanPostProcessors,
				// DisposableBean interface, custom destroy method.
				registerDisposableBean(beanName,
						new DisposableBeanAdapter(bean, beanName, mbd, getBeanPostProcessors(), acc));
			}
			else {
				// A bean with a custom scope...
				Scope scope = this.scopes.get(mbd.getScope());
				if (scope == null) {
					throw new IllegalStateException("No Scope registered for scope name '" + mbd.getScope() + "'");
				}
				// 在用户自定义的作用域里注册这个单例Bean销毁的时候需要调用的bean
				scope.registerDestructionCallback(beanName,
						new DisposableBeanAdapter(bean, beanName, mbd, getBeanPostProcessors(), acc));
			}
		}
	}


	//---------------------------------------------------------------------
	// Abstract methods to be implemented by subclasses
	//---------------------------------------------------------------------

	/**
	 * 检查这个bean工厂是否包含具有给定名称的bean definition
	 * Check if this bean factory contains a bean definition with the given name.
	 * 不考虑本工厂可能参与的任何层级。
	 * Does not consider any hierarchy this factory may participate in.
	 * 当没有找到缓存的单例实例时，由{@code containsBean}调用。
	 * Invoked by {@code containsBean} when no cached singleton instance is found.
	 * 根据具体bean工厂实现的方法，此操作可能很耗费性能(例如，由于外部注册中心中的目录查找)。
	 * 然而，对于listable Bean Factory，这通常只是一个本地哈希查找:
	 * 因此，该操作是那里的公共接口的一部分。在这种情况下，相同的实现可以用于此模板方法和公共接口方法。
	 * <p>Depending on the nature of the concrete bean factory implementation,
	 * this operation might be expensive (for example, because of directory lookups
	 * in external registries). However, for listable bean factories, this usually
	 * just amounts to a local hash lookup: The operation is therefore part of the
	 * public interface there. The same implementation can serve for both this
	 * template method and the public interface method in that case.
	 * @param beanName the name of the bean to look for
	 * @return if this bean factory contains a bean definition with the given name
	 * @see #containsBean
	 * @see org.springframework.beans.factory.ListableBeanFactory#containsBeanDefinition
	 */
	protected abstract boolean containsBeanDefinition(String beanName);

	/**
	 * Return the bean definition for the given bean name.
	 * Subclasses should normally implement caching, as this method is invoked
	 * by this class every time bean definition metadata is needed.
	 * <p>Depending on the nature of the concrete bean factory implementation,
	 * this operation might be expensive (for example, because of directory lookups
	 * in external registries). However, for listable bean factories, this usually
	 * just amounts to a local hash lookup: The operation is therefore part of the
	 * public interface there. The same implementation can serve for both this
	 * template method and the public interface method in that case.
	 * @param beanName the name of the bean to find a definition for
	 * @return the BeanDefinition for this prototype name (never {@code null})
	 * @throws org.springframework.beans.factory.NoSuchBeanDefinitionException
	 * if the bean definition cannot be resolved
	 * @throws BeansException in case of errors
	 * @see RootBeanDefinition
	 * @see ChildBeanDefinition
	 * @see org.springframework.beans.factory.config.ConfigurableListableBeanFactory#getBeanDefinition
	 */
	protected abstract BeanDefinition getBeanDefinition(String beanName) throws BeansException;

	/**
	 * TODO IOC bean创建都会交给这个方法
	 * 为指定的合并过的bean definition(和参数)创建bean实例。对于子类的bean definition，bean definition已经与父类 bean definition合并。
	 * Create a bean instance for the given merged bean definition (and arguments).
	 * The bean definition will already have been merged with the parent definition
	 * in case of a child definition.
	 * 所有bean检索方法都将委托给该方法进行实际的bean创建。
	 * <p>All bean retrieval methods delegate to this method for actual bean creation.
	 * @param beanName the name of the bean
	 * @param mbd the merged bean definition for the bean
	 * @param args explicit arguments to use for constructor or factory method invocation
	 * @return a new instance of the bean
	 * @throws BeanCreationException if the bean could not be created
	 */
	protected abstract Object createBean(String beanName, RootBeanDefinition mbd, @Nullable Object[] args)
			throws BeanCreationException;

}<|MERGE_RESOLUTION|>--- conflicted
+++ resolved
@@ -1875,26 +1875,16 @@
 		// Now we have the bean instance, which may be a normal bean or a FactoryBean.
 		// If it's a FactoryBean, we use it to create a bean instance, unless the
 		// caller actually wants a reference to the factory.
-<<<<<<< HEAD
-		// 如果【不是FactoryBean】或者【是工厂类】，则返回使用
-		if (!(beanInstance instanceof FactoryBean) || BeanFactoryUtils.isFactoryDereference(name)) {
-=======
+		// 如果【不是FactoryBean】，则返回使用
 		if (!(beanInstance instanceof FactoryBean)) {
->>>>>>> d1aee0e8
 			return beanInstance;
 		}
 
 		Object object = null;
-<<<<<<< HEAD
-		// 如果这个Bean的RootBeanDefinition为null
-		if (mbd == null) {
-			// 第一次尝试从缓存中获取
-=======
 		if (mbd != null) {
 			mbd.isFactoryBean = true;
 		}
 		else {
->>>>>>> d1aee0e8
 			object = getCachedObjectForFactoryBean(beanName);
 		}
 		if (object == null) {
