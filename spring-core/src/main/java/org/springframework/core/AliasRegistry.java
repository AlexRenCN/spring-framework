--- conflicted
+++ resolved
@@ -17,12 +17,8 @@
 package org.springframework.core;
 
 /**
-<<<<<<< HEAD
  * 管理别名的公共接口
- * Common interface for managing aliases. Serves as super-interface for
-=======
  * Common interface for managing aliases. Serves as a super-interface for
->>>>>>> 37ba57a9
  * {@link org.springframework.beans.factory.support.BeanDefinitionRegistry}.
  *
  * @author Juergen Hoeller
@@ -49,13 +45,9 @@
 	void removeAlias(String alias);
 
 	/**
-<<<<<<< HEAD
 	 * 确定此给定名称是否定义为别名
-	 * Determine whether this given name is defines as an alias
+	 * Determine whether the given name is defined as an alias
 	 * 与实际注册组件的名称相反
-=======
-	 * Determine whether the given name is defined as an alias
->>>>>>> 37ba57a9
 	 * (as opposed to the name of an actually registered component).
 	 * @param name the name to check
 	 * @return whether the given name is an alias
